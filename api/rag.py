import logging
import re
from dataclasses import dataclass
from typing import Any, List, Tuple, Dict
from uuid import uuid4

import adalflow as adal


# Create our own implementation of the conversation classes
@dataclass
class UserQuery:
    query_str: str

@dataclass
class AssistantResponse:
    response_str: str

@dataclass
class DialogTurn:
    id: str
    user_query: UserQuery
    assistant_response: AssistantResponse

class CustomConversation:
    """Custom implementation of Conversation to fix the list assignment index out of range error"""

    def __init__(self):
        self.dialog_turns = []

    def append_dialog_turn(self, dialog_turn):
        """Safely append a dialog turn to the conversation"""
        if not hasattr(self, 'dialog_turns'):
            self.dialog_turns = []
        self.dialog_turns.append(dialog_turn)

# Import other adalflow components
from adalflow.components.retriever.faiss_retriever import FAISSRetriever
from api.config import configs
from api.data_pipeline import DatabaseManager

# Configure logging
logger = logging.getLogger(__name__)

# Maximum token limit for embedding models
MAX_INPUT_TOKENS = 7500  # Safe threshold below 8192 token limit

class Memory(adal.core.component.DataComponent):
    """Simple conversation management with a list of dialog turns."""

    def __init__(self):
        super().__init__()
        # Use our custom implementation instead of the original Conversation class
        self.current_conversation = CustomConversation()

    def call(self) -> Dict:
        """Return the conversation history as a dictionary."""
        all_dialog_turns = {}
        try:
            # Check if dialog_turns exists and is a list
            if hasattr(self.current_conversation, 'dialog_turns'):
                if self.current_conversation.dialog_turns:
                    logger.info(f"Memory content: {len(self.current_conversation.dialog_turns)} turns")
                    for i, turn in enumerate(self.current_conversation.dialog_turns):
                        if hasattr(turn, 'id') and turn.id is not None:
                            all_dialog_turns[turn.id] = turn
                            logger.info(f"Added turn {i+1} with ID {turn.id} to memory")
                        else:
                            logger.warning(f"Skipping invalid turn object in memory: {turn}")
                else:
                    logger.info("Dialog turns list exists but is empty")
            else:
                logger.info("No dialog_turns attribute in current_conversation")
                # Try to initialize it
                self.current_conversation.dialog_turns = []
        except Exception as e:
            logger.error(f"Error accessing dialog turns: {str(e)}")
            # Try to recover
            try:
                self.current_conversation = CustomConversation()
                logger.info("Recovered by creating new conversation")
            except Exception as e2:
                logger.error(f"Failed to recover: {str(e2)}")

        logger.info(f"Returning {len(all_dialog_turns)} dialog turns from memory")
        return all_dialog_turns

    def add_dialog_turn(self, user_query: str, assistant_response: str) -> bool:
        """
        Add a dialog turn to the conversation history.

        Args:
            user_query: The user's query
            assistant_response: The assistant's response

        Returns:
            bool: True if successful, False otherwise
        """
        try:
            # Create a new dialog turn using our custom implementation
            dialog_turn = DialogTurn(
                id=str(uuid4()),
                user_query=UserQuery(query_str=user_query),
                assistant_response=AssistantResponse(response_str=assistant_response),
            )

            # Make sure the current_conversation has the append_dialog_turn method
            if not hasattr(self.current_conversation, 'append_dialog_turn'):
                logger.warning("current_conversation does not have append_dialog_turn method, creating new one")
                # Initialize a new conversation if needed
                self.current_conversation = CustomConversation()

            # Ensure dialog_turns exists
            if not hasattr(self.current_conversation, 'dialog_turns'):
                logger.warning("dialog_turns not found, initializing empty list")
                self.current_conversation.dialog_turns = []

            # Safely append the dialog turn
            self.current_conversation.dialog_turns.append(dialog_turn)
            logger.info(f"Successfully added dialog turn, now have {len(self.current_conversation.dialog_turns)} turns")
            return True

        except Exception as e:
            logger.error(f"Error adding dialog turn: {str(e)}")
            # Try to recover by creating a new conversation
            try:
                self.current_conversation = CustomConversation()
                dialog_turn = DialogTurn(
                    id=str(uuid4()),
                    user_query=UserQuery(query_str=user_query),
                    assistant_response=AssistantResponse(response_str=assistant_response),
                )
                self.current_conversation.dialog_turns.append(dialog_turn)
                logger.info("Recovered from error by creating new conversation")
                return True
            except Exception as e2:
                logger.error(f"Failed to recover from error: {str(e2)}")
                return False

system_prompt = r"""
You are a code assistant which answers user questions on a Github Repo.
You will receive user query, relevant context, and past conversation history.

LANGUAGE DETECTION AND RESPONSE:
- Detect the language of the user's query
- Respond in the SAME language as the user's query
- IMPORTANT:If a specific language is requested in the prompt, prioritize that language over the query language

FORMAT YOUR RESPONSE USING MARKDOWN:
- Use proper markdown syntax for all formatting
- For code blocks, use triple backticks with language specification (```python, ```javascript, etc.)
- Use ## headings for major sections
- Use bullet points or numbered lists where appropriate
- Format tables using markdown table syntax when presenting structured data
- Use **bold** and *italic* for emphasis
- When referencing file paths, use `inline code` formatting

IMPORTANT FORMATTING RULES:
1. DO NOT include ```markdown fences at the beginning or end of your answer
2. Start your response directly with the content
3. The content will already be rendered as markdown, so just provide the raw markdown content

Think step by step and ensure your answer is well-structured and visually organized.
"""

# Template for RAG
RAG_TEMPLATE = r"""<START_OF_SYS_PROMPT>
{{system_prompt}}
{{output_format_str}}
<END_OF_SYS_PROMPT>
{# OrderedDict of DialogTurn #}
{% if conversation_history %}
<START_OF_CONVERSATION_HISTORY>
{% for key, dialog_turn in conversation_history.items() %}
{{key}}.
User: {{dialog_turn.user_query.query_str}}
You: {{dialog_turn.assistant_response.response_str}}
{% endfor %}
<END_OF_CONVERSATION_HISTORY>
{% endif %}
{% if contexts %}
<START_OF_CONTEXT>
{% for context in contexts %}
{{loop.index }}.
File Path: {{context.meta_data.get('file_path', 'unknown')}}
Content: {{context.text}}
{% endfor %}
<END_OF_CONTEXT>
{% endif %}
<START_OF_USER_PROMPT>
{{input_str}}
<END_OF_USER_PROMPT>
"""

from dataclasses import dataclass, field

@dataclass
class RAGAnswer(adal.DataClass):
    rationale: str = field(default="", metadata={"desc": "Chain of thoughts for the answer."})
    answer: str = field(default="", metadata={"desc": "Answer to the user query, formatted in markdown for beautiful rendering with react-markdown. DO NOT include ``` triple backticks fences at the beginning or end of your answer."})

    __output_fields__ = ["rationale", "answer"]

class RAG(adal.Component):
    """RAG with one repo.
    If you want to load a new repos, call prepare_retriever(repo_url_or_path) first."""

    def __init__(self, provider="google", model=None, use_s3: bool = False):  # noqa: F841 - use_s3 is kept for compatibility
        """
        Initialize the RAG component.

        Args:
            provider: Model provider to use (google, openai, openrouter, ollama)
            model: Model name to use with the provider
            use_s3: Whether to use S3 for database storage (default: False)
        """
        super().__init__()

        self.provider = provider
        self.model = model

        # Import the helper functions
        from api.config import get_embedder_config, is_ollama_embedder

        # Determine if we're using Ollama embedder based on configuration
        self.is_ollama_embedder = is_ollama_embedder()

        # Initialize components
        self.memory = Memory()

        # Get embedder configuration
        embedder_config = get_embedder_config()
        if not embedder_config:
            raise ValueError("No embedder configuration found")

        # --- Initialize Embedder ---
        self.embedder = adal.Embedder(
            model_client=embedder_config["model_client"](),
            model_kwargs=embedder_config["model_kwargs"],
        )

        # Patch: ensure query embedding is always single string for Ollama
        def single_string_embedder(query):
            # Accepts either a string or a list, always returns embedding for a single string
            if isinstance(query, list):
                if len(query) != 1:
                    raise ValueError("Ollama embedder only supports a single string")
                query = query[0]
            return self.embedder(input=query)

        # Use single string embedder for Ollama, regular embedder for others
        self.query_embedder = single_string_embedder if self.is_ollama_embedder else self.embedder

        self.initialize_db_manager()

        # Set up the output parser
        data_parser = adal.DataClassParser(data_class=RAGAnswer, return_data_class=True)

        # Format instructions to ensure proper output structure
        format_instructions = data_parser.get_output_format_str() + """

IMPORTANT FORMATTING RULES:
1. DO NOT include your thinking or reasoning process in the output
2. Provide only the final, polished answer
3. DO NOT include ```markdown fences at the beginning or end of your answer
4. DO NOT wrap your response in any kind of fences
5. Start your response directly with the content
6. The content will already be rendered as markdown
7. Do not use backslashes before special characters like [ ] { } in your answer
8. When listing tags or similar items, write them as plain text without escape characters
9. For pipe characters (|) in text, write them directly without escaping them"""

        # Get model configuration based on provider and model
        from api.config import get_model_config
        generator_config = get_model_config(self.provider, self.model)

        # Set up the main generator
        self.generator = adal.Generator(
            template=RAG_TEMPLATE,
            prompt_kwargs={
                "output_format_str": format_instructions,
                "conversation_history": self.memory(),
                "system_prompt": system_prompt,
                "contexts": None,
            },
            model_client=generator_config["model_client"](),
            model_kwargs=generator_config["model_kwargs"],
            output_processors=data_parser,
        )


    def initialize_db_manager(self):
        """Initialize the database manager with local storage"""
        self.db_manager = DatabaseManager()
        self.transformed_docs = []

    def _validate_and_filter_embeddings(self, documents: List) -> List:
        """
        Validate embeddings and filter out documents with invalid or mismatched embedding sizes.

        Args:
            documents: List of documents with embeddings

        Returns:
            List of documents with valid embeddings of consistent size
        """
        if not documents:
            logger.warning("No documents provided for embedding validation")
            return []

        valid_documents = []
        embedding_sizes = {}

        # First pass: collect all embedding sizes and count occurrences
        for i, doc in enumerate(documents):
            if not hasattr(doc, 'vector') or doc.vector is None:
                logger.warning(f"Document {i} has no embedding vector, skipping")
                continue

            try:
                if isinstance(doc.vector, list):
                    embedding_size = len(doc.vector)
                elif hasattr(doc.vector, 'shape'):
                    embedding_size = doc.vector.shape[0] if len(doc.vector.shape) == 1 else doc.vector.shape[-1]
                elif hasattr(doc.vector, '__len__'):
                    embedding_size = len(doc.vector)
                else:
                    logger.warning(f"Document {i} has invalid embedding vector type: {type(doc.vector)}, skipping")
                    continue

                if embedding_size == 0:
                    logger.warning(f"Document {i} has empty embedding vector, skipping")
                    continue

                embedding_sizes[embedding_size] = embedding_sizes.get(embedding_size, 0) + 1

            except Exception as e:
                logger.warning(f"Error checking embedding size for document {i}: {str(e)}, skipping")
                continue

        if not embedding_sizes:
            logger.error("No valid embeddings found in any documents")
            return []

        # Find the most common embedding size (this should be the correct one)
        target_size = max(embedding_sizes.keys(), key=lambda k: embedding_sizes[k])
        logger.info(f"Target embedding size: {target_size} (found in {embedding_sizes[target_size]} documents)")

        # Log all embedding sizes found
        for size, count in embedding_sizes.items():
            if size != target_size:
                logger.warning(f"Found {count} documents with incorrect embedding size {size}, will be filtered out")

        # Second pass: filter documents with the target embedding size
        for i, doc in enumerate(documents):
            if not hasattr(doc, 'vector') or doc.vector is None:
                continue

            try:
                if isinstance(doc.vector, list):
                    embedding_size = len(doc.vector)
                elif hasattr(doc.vector, 'shape'):
                    embedding_size = doc.vector.shape[0] if len(doc.vector.shape) == 1 else doc.vector.shape[-1]
                elif hasattr(doc.vector, '__len__'):
                    embedding_size = len(doc.vector)
                else:
                    continue

                if embedding_size == target_size:
                    valid_documents.append(doc)
                else:
                    # Log which document is being filtered out
                    file_path = getattr(doc, 'meta_data', {}).get('file_path', f'document_{i}')
                    logger.warning(f"Filtering out document '{file_path}' due to embedding size mismatch: {embedding_size} != {target_size}")

            except Exception as e:
                file_path = getattr(doc, 'meta_data', {}).get('file_path', f'document_{i}')
                logger.warning(f"Error validating embedding for document '{file_path}': {str(e)}, skipping")
                continue

        logger.info(f"Embedding validation complete: {len(valid_documents)}/{len(documents)} documents have valid embeddings")

        if len(valid_documents) == 0:
            logger.error("No documents with valid embeddings remain after filtering")
        elif len(valid_documents) < len(documents):
            filtered_count = len(documents) - len(valid_documents)
            logger.warning(f"Filtered out {filtered_count} documents due to embedding issues")

        return valid_documents

    def prepare_retriever(self, repo_url_or_path: str, type: str = "github", access_token: str = None,
                      excluded_dirs: List[str] = None, excluded_files: List[str] = None,
                      included_dirs: List[str] = None, included_files: List[str] = None):
        """
        Prepare the retriever for a repository.
        Will load database from local storage if available.

        Args:
            repo_url_or_path: URL or local path to the repository
            access_token: Optional access token for private repositories
            excluded_dirs: Optional list of directories to exclude from processing
            excluded_files: Optional list of file patterns to exclude from processing
            included_dirs: Optional list of directories to include exclusively
            included_files: Optional list of file patterns to include exclusively
        """
        self.initialize_db_manager()
        self.repo_url_or_path = repo_url_or_path
        self.transformed_docs = self.db_manager.prepare_database(
            repo_url_or_path,
            type,
            access_token,
            is_ollama_embedder=self.is_ollama_embedder,
            excluded_dirs=excluded_dirs,
            excluded_files=excluded_files,
            included_dirs=included_dirs,
            included_files=included_files
        )
        logger.info(f"Loaded {len(self.transformed_docs)} documents for retrieval")

        # Validate and filter embeddings to ensure consistent sizes
        self.transformed_docs = self._validate_and_filter_embeddings(self.transformed_docs)

        if not self.transformed_docs:
            raise ValueError("No valid documents with embeddings found. Cannot create retriever.")

        logger.info(f"Using {len(self.transformed_docs)} documents with valid embeddings for retrieval")

        try:
<<<<<<< HEAD
            retreive_embedder = self.query_embedder if self.local_ollama else self.embedder
            
            # Extract top_k from config to handle it separately
            retriever_config = configs["retriever"].copy()
            top_k = retriever_config.pop("top_k", 20)  # Default to 20 if not specified
            
            # Initialize the retriever with the correct parameters
            self.retriever = FAISSRetriever(
                embedder=retreive_embedder,
=======
            # Use the appropriate embedder for retrieval
            retrieve_embedder = self.query_embedder if self.is_ollama_embedder else self.embedder
            self.retriever = FAISSRetriever(
                **configs["retriever"],
                embedder=retrieve_embedder,
>>>>>>> f1029ff7
                documents=self.transformed_docs,
                document_map_func=lambda doc: doc.vector,
                top_k=top_k  # Pass top_k as a direct parameter
            )
            logger.info(f"FAISS retriever created successfully with top_k={top_k}")
        except Exception as e:
            logger.error(f"Error creating FAISS retriever: {str(e)}")
            # Try to provide more specific error information
            if "All embeddings should be of the same size" in str(e):
                logger.error("Embedding size validation failed. This suggests there are still inconsistent embedding sizes.")
                # Log embedding sizes for debugging
                sizes = []
                for i, doc in enumerate(self.transformed_docs[:10]):  # Check first 10 docs
                    if hasattr(doc, 'vector') and doc.vector is not None:
                        try:
                            if isinstance(doc.vector, list):
                                size = len(doc.vector)
                            elif hasattr(doc.vector, 'shape'):
                                size = doc.vector.shape[0] if len(doc.vector.shape) == 1 else doc.vector.shape[-1]
                            elif hasattr(doc.vector, '__len__'):
                                size = len(doc.vector)
                            else:
                                size = "unknown"
                            sizes.append(f"doc_{i}: {size}")
                        except:
                            sizes.append(f"doc_{i}: error")
                logger.error(f"Sample embedding sizes: {', '.join(sizes)}")
            raise

    def call(self, query: str, language: str = "en") -> Tuple[List]:
        """
        Process a query using RAG.

        Args:
            query: The user's query

        Returns:
            Tuple of (RAGAnswer, retrieved_documents)
        """
        try:
            # Add debug logging
            logger.info(f"Calling retriever with query: {query[:50]}...")
            logger.info(f"Retriever type: {type(self.retriever).__name__}")
            
            # Call the retriever
            retrieved_documents = self.retriever(query)
            logger.info(f"Retrieved documents type: {type(retrieved_documents)}")
            
            if isinstance(retrieved_documents, list) and len(retrieved_documents) > 0:
                logger.info(f"First result type: {type(retrieved_documents[0]).__name__}")
                logger.info(f"Doc indices available: {hasattr(retrieved_documents[0], 'doc_indices')}")
                
                # Fill in the documents
                if hasattr(retrieved_documents[0], 'doc_indices'):
                    retrieved_documents[0].documents = [
                        self.transformed_docs[doc_index]
                        for doc_index in retrieved_documents[0].doc_indices
                    ]
                else:
                    logger.error("Retrieved documents don't have doc_indices attribute")
                    # Try to handle this case gracefully
                    if hasattr(retrieved_documents[0], 'documents') and not retrieved_documents[0].documents:
                        # If documents is empty, try to populate it with the top documents
                        top_k = getattr(self.retriever, 'top_k', 20)  # Default to 20 if not specified
                        retrieved_documents[0].documents = self.transformed_docs[:top_k]
                        logger.info(f"Populated documents with top {top_k} documents as fallback")
            else:
                logger.error(f"Unexpected retriever result format: {retrieved_documents}")

            return retrieved_documents

        except Exception as e:
            logger.error(f"Error in RAG call: {str(e)}")

            # Create error response
            error_response = RAGAnswer(
                rationale="Error occurred while processing the query.",
                answer=f"I apologize, but I encountered an error while processing your question. Please try again or rephrase your question."
            )
            return error_response, []<|MERGE_RESOLUTION|>--- conflicted
+++ resolved
@@ -426,23 +426,11 @@
         logger.info(f"Using {len(self.transformed_docs)} documents with valid embeddings for retrieval")
 
         try:
-<<<<<<< HEAD
-            retreive_embedder = self.query_embedder if self.local_ollama else self.embedder
-            
-            # Extract top_k from config to handle it separately
-            retriever_config = configs["retriever"].copy()
-            top_k = retriever_config.pop("top_k", 20)  # Default to 20 if not specified
-            
-            # Initialize the retriever with the correct parameters
-            self.retriever = FAISSRetriever(
-                embedder=retreive_embedder,
-=======
             # Use the appropriate embedder for retrieval
             retrieve_embedder = self.query_embedder if self.is_ollama_embedder else self.embedder
             self.retriever = FAISSRetriever(
                 **configs["retriever"],
                 embedder=retrieve_embedder,
->>>>>>> f1029ff7
                 documents=self.transformed_docs,
                 document_map_func=lambda doc: doc.vector,
                 top_k=top_k  # Pass top_k as a direct parameter
