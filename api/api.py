import os
import logging
from fastapi import FastAPI, HTTPException, Query, Request, WebSocket
from fastapi.middleware.cors import CORSMiddleware
from fastapi.responses import JSONResponse, Response
from typing import List, Optional, Dict, Any, Literal
import json
from datetime import datetime
from pydantic import BaseModel, Field
import google.generativeai as genai
import asyncio
import traceback
import sys
sys.path.append(os.path.dirname(os.path.abspath(__file__)))

from api.supabase_storage import (
    upload_wiki_cache_to_supabase,
    download_wiki_cache_from_supabase,
    list_wiki_caches_from_supabase,
    delete_wiki_cache_from_supabase,
    get_public_url
)

from api.github_repos import github_fetcher, update_user_repos_background, update_user_repos_initial_background

# Get a logger for this module
logger = logging.getLogger(__name__)

# Get API keys from environment variables
google_api_key = os.environ.get('GOOGLE_API_KEY')

# Configure Google Generative AI
if google_api_key:
    genai.configure(api_key=google_api_key)
else:
    logger.warning("GOOGLE_API_KEY not found in environment variables")

# Initialize FastAPI app
app = FastAPI(
    title="Streaming API",
    description="API for streaming chat completions"
)

# Configure CORS
app.add_middleware(
    CORSMiddleware,
    allow_origins=["*"],  # Allows all origins
    allow_credentials=True,
    allow_methods=["*"],  # Allows all methods
    allow_headers=["*"],  # Allows all headers
)

# Helper function to get adalflow root path
def get_adalflow_default_root_path():
    return os.path.expanduser(os.path.join("~", ".adalflow"))

# --- Pydantic Models ---
class WikiPage(BaseModel):
    """
    Model for a wiki page.
    """
    id: str
    title: str
    content: str
    filePaths: List[str]
    importance: str # Should ideally be Literal['high', 'medium', 'low']
    relatedPages: List[str]

class ProcessedProjectEntry(BaseModel):
    id: str  # Filename
    owner: str
    repo: str
    name: str  # owner/repo
    repo_type: str # Renamed from type to repo_type for clarity with existing models
    submittedAt: int # Timestamp
    language: str # Extracted from filename

class WikiStructureModel(BaseModel):
    """
    Model for the overall wiki structure.
    """
    id: str
    title: str
    description: str
    pages: List[WikiPage]

class WikiCacheData(BaseModel):
    """
    Model for the data to be stored in the wiki cache.
    """
    wiki_structure: WikiStructureModel
    generated_pages: Dict[str, WikiPage]
    repo_url: Optional[str] = None  # Add repo_url to cache

class WikiCacheRequest(BaseModel):
    """
    Model for the request body when saving wiki cache.
    """
    owner: str
    repo: str
    repo_type: str
    language: str
    wiki_structure: WikiStructureModel
    generated_pages: Dict[str, WikiPage]
    repo_url: Optional[str] = None  # Add repo_url to cache request

class WikiExportRequest(BaseModel):
    """
    Model for requesting a wiki export.
    """
    repo_url: str = Field(..., description="URL of the repository")
    pages: List[WikiPage] = Field(..., description="List of wiki pages to export")
    format: Literal["markdown", "json"] = Field(..., description="Export format (markdown or json)")

# --- Model Configuration Models ---
class Model(BaseModel):
    """
    Model for LLM model configuration
    """
    id: str = Field(..., description="Model identifier")
    name: str = Field(..., description="Display name for the model")

class Provider(BaseModel):
    """
    Model for LLM provider configuration
    """
    id: str = Field(..., description="Provider identifier")
    name: str = Field(..., description="Display name for the provider")
    models: List[Model] = Field(..., description="List of available models for this provider")
    supportsCustomModel: Optional[bool] = Field(False, description="Whether this provider supports custom models")

class ModelConfig(BaseModel):
    """
    Model for the entire model configuration
    """
    providers: List[Provider] = Field(..., description="List of available model providers")
    defaultProvider: str = Field(..., description="ID of the default provider")

from api.config import configs

@app.get("/models/config", response_model=ModelConfig)
async def get_model_config():
    """
    Get available model providers and their models.

    This endpoint returns the configuration of available model providers and their
    respective models that can be used throughout the application.

    Returns:
        ModelConfig: A configuration object containing providers and their models
    """
    try:
        logger.info("Fetching model configurations")

        # Create providers from the config file
        providers = []
        default_provider = configs.get("default_provider", "google")

        # Add provider configuration based on config.py
        for provider_id, provider_config in configs["providers"].items():
            models = []
            # Add models from config
            for model_id in provider_config["models"].keys():
                # Get a more user-friendly display name if possible
                models.append(Model(id=model_id, name=model_id))

            # Add provider with its models
            providers.append(
                Provider(
                    id=provider_id,
                    name=f"{provider_id.capitalize()}",
                    supportsCustomModel=provider_config.get("supportsCustomModel", False),
                    models=models
                )
            )

        # Create and return the full configuration
        config = ModelConfig(
            providers=providers,
            defaultProvider=default_provider
        )
        return config

    except Exception as e:
        logger.error(f"Error creating model configuration: {str(e)}")
        # Return some default configuration in case of error
        return ModelConfig(
            providers=[
                Provider(
                    id="google",
                    name="Google",
                    supportsCustomModel=True,
                    models=[
                        Model(id="gemini-2.0-flash", name="Gemini 2.0 Flash")
                    ]
                )
            ],
            defaultProvider="google"
        )

@app.post("/export/wiki")
async def export_wiki(request: WikiExportRequest):
    """
    Export wiki content as Markdown or JSON.

    Args:
        request: The export request containing wiki pages and format

    Returns:
        A downloadable file in the requested format
    """
    try:
        logger.info(f"Exporting wiki for {request.repo_url} in {request.format} format")

        # Extract repository name from URL for the filename
        repo_parts = request.repo_url.rstrip('/').split('/')
        repo_name = repo_parts[-1] if len(repo_parts) > 0 else "wiki"

        # Get current timestamp for the filename
        timestamp = datetime.now().strftime("%Y%m%d_%H%M%S")

        if request.format == "markdown":
            # Generate Markdown content
            content = generate_markdown_export(request.repo_url, request.pages)
            filename = f"{repo_name}_wiki_{timestamp}.md"
            media_type = "text/markdown"
        else:  # JSON format
            # Generate JSON content
            content = generate_json_export(request.repo_url, request.pages)
            filename = f"{repo_name}_wiki_{timestamp}.json"
            media_type = "application/json"

        # Create response with appropriate headers for file download
        response = Response(
            content=content,
            media_type=media_type,
            headers={
                "Content-Disposition": f"attachment; filename={filename}"
            }
        )

        return response

    except Exception as e:
        error_msg = f"Error exporting wiki: {str(e)}"
        logger.error(error_msg)
        raise HTTPException(status_code=500, detail=error_msg)

@app.get("/local_repo/structure")
async def get_local_repo_structure(path: str = Query(None, description="Path to local repository")):
    """Return the file tree and README content for a local repository."""
    if not path:
        return JSONResponse(
            status_code=400,
            content={"error": "No path provided. Please provide a 'path' query parameter."}
        )

    if not os.path.isdir(path):
        return JSONResponse(
            status_code=404,
            content={"error": f"Directory not found: {path}"}
        )

    try:
        logger.info(f"Processing local repository at: {path}")
        file_tree_lines = []
        readme_content = ""

        for root, dirs, files in os.walk(path):
            # Exclude hidden dirs/files and virtual envs
            dirs[:] = [d for d in dirs if not d.startswith('.') and d != '__pycache__' and d != 'node_modules' and d != '.venv']
            for file in files:
                if file.startswith('.') or file == '__init__.py' or file == '.DS_Store':
                    continue
                rel_dir = os.path.relpath(root, path)
                rel_file = os.path.join(rel_dir, file) if rel_dir != '.' else file
                file_tree_lines.append(rel_file)
                # Find README.md (case-insensitive)
                if file.lower() == 'readme.md' and not readme_content:
                    try:
                        with open(os.path.join(root, file), 'r', encoding='utf-8') as f:
                            readme_content = f.read()
                    except Exception as e:
                        logger.warning(f"Could not read README.md: {str(e)}")
                        readme_content = ""

        file_tree_str = '\n'.join(sorted(file_tree_lines))
        return {"file_tree": file_tree_str, "readme": readme_content}
    except Exception as e:
        logger.error(f"Error processing local repository: {str(e)}")
        return JSONResponse(
            status_code=500,
            content={"error": f"Error processing local repository: {str(e)}"}
        )

def generate_markdown_export(repo_url: str, pages: List[WikiPage]) -> str:
    """
    Generate Markdown export of wiki pages.

    Args:
        repo_url: The repository URL
        pages: List of wiki pages
<<<<<<< HEAD

    Returns:
        Markdown content as string
    """
    # Start with metadata
    markdown = f"# Wiki Documentation for {repo_url}\n\n"
    markdown += f"Generated on: {datetime.now().strftime('%Y-%m-%d %H:%M:%S')}\n\n"

    # Add table of contents
    markdown += "## Table of Contents\n\n"
    for page in pages:
        markdown += f"- [{page.title}](#{page.id})\n"
    markdown += "\n"

    # Add each page
    for page in pages:
        markdown += f"<a id='{page.id}'></a>\n\n"
        markdown += f"## {page.title}\n\n"

        # Add related pages
        if page.relatedPages and len(page.relatedPages) > 0:
            markdown += "### Related Pages\n\n"
            related_titles = []
            for related_id in page.relatedPages:
                # Find the title of the related page
                related_page = next((p for p in pages if p.id == related_id), None)
                if related_page:
                    related_titles.append(f"[{related_page.title}](#{related_id})")

            if related_titles:
                markdown += "Related topics: " + ", ".join(related_titles) + "\n\n"

        # Add page content
        markdown += f"{page.content}\n\n"
        markdown += "---\n\n"

    return markdown

def generate_json_export(repo_url: str, pages: List[WikiPage]) -> str:
    """
    Generate JSON export of wiki pages.

    Args:
        repo_url: The repository URL
        pages: List of wiki pages

    Returns:
        JSON content as string
    """
    # Create a dictionary with metadata and pages
    export_data = {
        "metadata": {
            "repository": repo_url,
            "generated_at": datetime.now().isoformat(),
            "page_count": len(pages)
        },
        "pages": [page.model_dump() for page in pages]
    }

    # Convert to JSON string with pretty formatting
    return json.dumps(export_data, indent=2)

# Import the simplified chat implementation
from api.simple_chat import chat_completions_stream
from api.websocket_wiki import handle_websocket_chat

# Add the chat_completions_stream endpoint to the main app
app.add_api_route("/chat/completions/stream", chat_completions_stream, methods=["POST"])

# Add the WebSocket endpoint
app.add_websocket_route("/ws/chat", handle_websocket_chat)

# Mount the Wiki Edit API (AI editor backend)
from api.wiki_edit import app as wiki_edit_app
app.mount("/wiki", wiki_edit_app)

# --- Wiki Cache Helper Functions ---

async def read_wiki_cache(owner: str, repo: str, repo_type: str, language: str) -> Optional[WikiCacheData]:
    """Reads wiki cache data from Supabase storage only."""
    logger.info(f"Loading wiki cache from Supabase for {owner}/{repo} ({repo_type}), lang: {language}")
    try:
        supabase_data = await download_wiki_cache_from_supabase(owner, repo, repo_type, language)
        if supabase_data:
            logger.info(f"Found cache in Supabase storage for {owner}/{repo}")
            return WikiCacheData(**supabase_data)
        else:
            logger.info(f"No cache found in Supabase for {owner}/{repo}")
            return None
    except Exception as e:
        logger.error(f"Error reading from Supabase storage: {e}")
    return None

=======

    Returns:
        Markdown content as string
    """
    # Start with metadata
    markdown = f"# Wiki Documentation for {repo_url}\n\n"
    markdown += f"Generated on: {datetime.now().strftime('%Y-%m-%d %H:%M:%S')}\n\n"

    # Add table of contents
    markdown += "## Table of Contents\n\n"
    for page in pages:
        markdown += f"- [{page.title}](#{page.id})\n"
    markdown += "\n"

    # Add each page
    for page in pages:
        markdown += f"<a id='{page.id}'></a>\n\n"
        markdown += f"## {page.title}\n\n"

        # Add related pages
        if page.relatedPages and len(page.relatedPages) > 0:
            markdown += "### Related Pages\n\n"
            related_titles = []
            for related_id in page.relatedPages:
                # Find the title of the related page
                related_page = next((p for p in pages if p.id == related_id), None)
                if related_page:
                    related_titles.append(f"[{related_page.title}](#{related_id})")

            if related_titles:
                markdown += "Related topics: " + ", ".join(related_titles) + "\n\n"

        # Add page content
        markdown += f"{page.content}\n\n"
        markdown += "---\n\n"

    return markdown

def generate_json_export(repo_url: str, pages: List[WikiPage]) -> str:
    """
    Generate JSON export of wiki pages.

    Args:
        repo_url: The repository URL
        pages: List of wiki pages

    Returns:
        JSON content as string
    """
    # Create a dictionary with metadata and pages
    export_data = {
        "metadata": {
            "repository": repo_url,
            "generated_at": datetime.now().isoformat(),
            "page_count": len(pages)
        },
        "pages": [page.model_dump() for page in pages]
    }

    # Convert to JSON string with pretty formatting
    return json.dumps(export_data, indent=2)

# Import the simplified chat implementation
from api.simple_chat import chat_completions_stream
from api.websocket_wiki import handle_websocket_chat

# Add the chat_completions_stream endpoint to the main app
app.add_api_route("/chat/completions/stream", chat_completions_stream, methods=["POST"])

# Add the WebSocket endpoint
app.add_websocket_route("/ws/chat", handle_websocket_chat)

# --- Wiki Cache Helper Functions ---

async def read_wiki_cache(owner: str, repo: str, repo_type: str, language: str) -> Optional[WikiCacheData]:
    """Reads wiki cache data from Supabase storage only."""
    logger.info(f"Loading wiki cache from Supabase for {owner}/{repo} ({repo_type}), lang: {language}")
    try:
        supabase_data = await download_wiki_cache_from_supabase(owner, repo, repo_type, language)
        if supabase_data:
            logger.info(f"Found cache in Supabase storage for {owner}/{repo}")
            return WikiCacheData(**supabase_data)
        else:
            logger.info(f"No cache found in Supabase for {owner}/{repo}")
            return None
    except Exception as e:
        logger.error(f"Error reading from Supabase storage: {e}")
    return None

>>>>>>> 5981cc08
async def save_wiki_cache(data: WikiCacheRequest) -> bool:
    """Saves wiki cache data to Supabase storage only."""
    logger.info(f"Attempting to save wiki cache to Supabase for {data.owner}/{data.repo} ({data.repo_type}), lang: {data.language}")
    
    try:
        payload = WikiCacheData(
            wiki_structure=data.wiki_structure,
            generated_pages=data.generated_pages,
            repo_url=data.repo_url
        )
        
        # Log size of data to be cached for debugging
        try:
            payload_json = payload.model_dump_json()
            payload_size = len(payload_json.encode('utf-8'))
            logger.info(f"Payload prepared for caching. Size: {payload_size} bytes.")
        except Exception as ser_e:
            logger.warning(f"Could not serialize payload for size logging: {ser_e}")

        # Save to Supabase storage only
        logger.info(f"Uploading wiki cache to Supabase storage")
        supabase_success = await upload_wiki_cache_to_supabase(
            data.owner, 
            data.repo, 
            data.repo_type, 
            data.language, 
            payload.model_dump()
        )
        
        if supabase_success:
            logger.info(f"Wiki cache successfully uploaded to Supabase storage")
            return True
        else:
            logger.error(f"Failed to upload wiki cache to Supabase storage")
            return False
    except Exception as e:
        logger.error(f"Unexpected error saving wiki cache: {e}", exc_info=True)
        return False

# --- Wiki Cache API Endpoints ---

@app.get("/api/wiki_cache", response_model=Optional[WikiCacheData])
async def get_cached_wiki(
    owner: str = Query(..., description="Repository owner"),
    repo: str = Query(..., description="Repository name"),
    repo_type: str = Query(..., description="Repository type (e.g., github, gitlab)"),
    language: str = Query(..., description="Language of the wiki content")
):
    """
    Retrieves cached wiki data (structure and generated pages) for a repository.
    """
    logger.info(f"Attempting to retrieve wiki cache for {owner}/{repo} ({repo_type}), lang: {language}")
    cached_data = await read_wiki_cache(owner, repo, repo_type, language)
    if cached_data:
        return cached_data
    else:
        # Return 200 with null body if not found, as frontend expects this behavior
        # Or, raise HTTPException(status_code=404, detail="Wiki cache not found") if preferred
        logger.info(f"Wiki cache not found for {owner}/{repo} ({repo_type}), lang: {language}")
        return None

@app.post("/api/wiki_cache")
async def store_wiki_cache(request_data: WikiCacheRequest):
    """
    Stores generated wiki data (structure and pages) to the server-side cache.
    """
    logger.info(f"Attempting to save wiki cache for {request_data.owner}/{request_data.repo} ({request_data.repo_type}), lang: {request_data.language}")
    success = await save_wiki_cache(request_data)
    if success:
        return {"message": "Wiki cache saved successfully"}
    else:
        raise HTTPException(status_code=500, detail="Failed to save wiki cache")

@app.delete("/api/wiki_cache")
async def delete_wiki_cache(
    owner: str = Query(..., description="Repository owner"),
    repo: str = Query(..., description="Repository name"),
    repo_type: str = Query(..., description="Repository type (e.g., github, gitlab)"),
    language: str = Query(..., description="Language of the wiki content")
):
    """
    Deletes a specific wiki cache from Supabase storage.
    """
    logger.info(f"Attempting to delete wiki cache for {owner}/{repo} ({repo_type}), lang: {language}")
    
    try:
        success = await delete_wiki_cache_from_supabase(owner, repo, repo_type, language)
        
        if success:
            logger.info(f"Successfully deleted wiki cache from Supabase: {owner}/{repo}")
            return {"message": f"Wiki cache for {owner}/{repo} ({language}) deleted successfully"}
        else:
            logger.warning(f"Wiki cache not found or could not be deleted: {owner}/{repo}")
            raise HTTPException(status_code=404, detail="Wiki cache not found or could not be deleted")
    except HTTPException:
        raise
    except Exception as e:
        logger.error(f"Error deleting wiki cache {owner}/{repo}: {e}")
        raise HTTPException(status_code=500, detail=f"Failed to delete wiki cache: {str(e)}")

@app.get("/health")
async def health_check():
    """Health check endpoint for Docker and monitoring"""
    return {
        "status": "healthy",
        "timestamp": datetime.now().isoformat(),
        "service": "deepwiki-api"
    }

@app.get("/")
async def root():
    """Root endpoint to check if the API is running"""
    return {
        "message": "Welcome to Streaming API",
        "version": "1.0.0",
        "endpoints": {
            "Chat": [
                "POST /chat/completions/stream - Streaming chat completion (HTTP)",
                "WebSocket /ws/chat - WebSocket chat completion",
            ],
            "Wiki Cache (Supabase)": [
                "GET /api/wiki_cache - Retrieve cached wiki data from Supabase",
                "POST /api/wiki_cache - Store wiki data to Supabase cache",
                "DELETE /api/wiki_cache - Delete specific wiki cache from Supabase",
                "GET /api/processed_projects - List all cached projects from Supabase"
            ],
            "Wiki Export": [
                "POST /export/wiki - Export wiki content as Markdown or JSON"
            ],
            "Global Wiki Cache": [
                "GET /api/global_wiki_cache - List all global wiki caches",
                "GET /api/global_wiki_cache/{owner}/{repo} - Get specific global wiki cache",
                "GET /api/global_wiki_cache/{owner}/{repo}/url - Get public URL for cache file",
                "DELETE /api/global_wiki_cache/{owner}/{repo} - Delete global wiki cache"
            ],
            "GitHub Repositories": [
                "POST /api/user/github-repos/update - Update user's GitHub repositories",
                "GET /api/user/github-repos/{user_id} - Get user's GitHub repositories",
                "POST /api/user/github-repos/refresh - Force refresh user's repositories",
                "GET /api/user/github-repos/status/{user_id} - Get repository fetch status for debugging",
                "GET /api/user/profile/{user_id} - Get complete user profile with repositories",
                "GET /api/users/github-repos/search - Search users by repository"
            ],
            "LocalRepo": [
                "GET /local_repo/structure - Get structure of a local repository (with path parameter)",
            ],
            "Health": [
                "GET /health - Health check endpoint"
            ]
        }
    }

# --- Processed Projects Endpoint --- (New Endpoint)
@app.get("/api/processed_projects", response_model=List[ProcessedProjectEntry])
async def get_processed_projects():
    """
    Lists all processed projects found in Supabase storage.
    Projects are identified by files named like: deepwiki_cache_{repo_type}_{owner}_{repo}_{language}.json
    """
    try:
        logger.info("Fetching processed projects from Supabase storage")
        
        # Get cache files from Supabase
        cache_files = await list_wiki_caches_from_supabase()
        
        project_entries: List[ProcessedProjectEntry] = []
        
        for cache_file in cache_files:
            try:
                # Convert cache file metadata to ProcessedProjectEntry
                # Parse timestamp from updated_at or created_at
                submitted_at = 0
                if cache_file.get("updated_at"):
                    try:
                        dt = datetime.fromisoformat(cache_file["updated_at"].replace('Z', '+00:00'))
                        submitted_at = int(dt.timestamp() * 1000)
                    except:
                        pass
                elif cache_file.get("created_at"):
                    try:
                        dt = datetime.fromisoformat(cache_file["created_at"].replace('Z', '+00:00'))
                        submitted_at = int(dt.timestamp() * 1000)
                    except:
                        pass

                project_entries.append(
                    ProcessedProjectEntry(
                        id=cache_file["id"],
                        owner=cache_file["owner"],
                        repo=cache_file["repo"],
                        name=cache_file["name"],
                        repo_type=cache_file["repo_type"],
                        submittedAt=submitted_at,
                        language=cache_file["language"]
                    )
                )
            except Exception as e:
                logger.error(f"Error processing cache file metadata: {e}")
                continue

        # Sort by most recent first
        project_entries.sort(key=lambda p: p.submittedAt, reverse=True)
        logger.info(f"Found {len(project_entries)} processed project entries in Supabase.")
        return project_entries

    except Exception as e:
        logger.error(f"Error listing processed projects from Supabase: {e}", exc_info=True)
        raise HTTPException(status_code=500, detail="Failed to list processed projects from Supabase storage.")

# --- Global Wiki Cache Endpoints (Supabase Storage) ---

@app.get("/api/global_wiki_cache", response_model=List[Dict[str, Any]])
async def get_global_wiki_caches():
    """
    Lists all wiki cache files from Supabase storage (global history accessible to all users).
    """
    try:
        logger.info("Fetching global wiki caches from Supabase storage")
        cache_files = await list_wiki_caches_from_supabase()
        return cache_files
    except Exception as e:
        logger.error(f"Error fetching global wiki caches: {e}")
        raise HTTPException(status_code=500, detail="Failed to fetch global wiki caches")

@app.get("/api/global_wiki_cache/{owner}/{repo}", response_model=Optional[WikiCacheData])
async def get_global_wiki_cache(
    owner: str,
    repo: str,
    repo_type: str = Query(..., description="Repository type (e.g., github, gitlab)"),
    language: str = Query(default="en", description="Language of the wiki content")
):
    """
    Retrieve a specific wiki cache from Supabase storage (global history).
    """
    try:
        logger.info(f"Fetching global wiki cache for {owner}/{repo} ({repo_type}), lang: {language}")
        supabase_data = await download_wiki_cache_from_supabase(owner, repo, repo_type, language)
        
        if supabase_data:
            return WikiCacheData(**supabase_data)
        else:
            logger.info(f"Global wiki cache not found for {owner}/{repo} ({repo_type}), lang: {language}")
            return None
            
    except Exception as e:
        logger.error(f"Error fetching global wiki cache: {e}")
        raise HTTPException(status_code=500, detail="Failed to fetch global wiki cache")

@app.get("/api/global_wiki_cache/{owner}/{repo}/url")
async def get_global_wiki_cache_url(
    owner: str,
    repo: str,
    repo_type: str = Query(..., description="Repository type (e.g., github, gitlab)"),
    language: str = Query(default="en", description="Language of the wiki content")
):
    """
    Get public URL for a wiki cache file in Supabase storage.
    """
    try:
        logger.info(f"Getting public URL for {owner}/{repo} ({repo_type}), lang: {language}")
        public_url = get_public_url(owner, repo, repo_type, language)
        
        if public_url:
            return {"public_url": public_url}
        else:
            raise HTTPException(status_code=404, detail="Wiki cache file not found")
            
    except HTTPException:
        raise
    except Exception as e:
        logger.error(f"Error getting public URL: {e}")
        raise HTTPException(status_code=500, detail="Failed to get public URL")

@app.delete("/api/global_wiki_cache/{owner}/{repo}")
async def delete_global_wiki_cache(
    owner: str,
    repo: str,
    repo_type: str = Query(..., description="Repository type (e.g., github, gitlab)"),
    language: str = Query(default="en", description="Language of the wiki content")
):
    """
    Delete a wiki cache from Supabase storage (global history).
    """
    try:
        logger.info(f"Deleting global wiki cache for {owner}/{repo} ({repo_type}), lang: {language}")
        success = await delete_wiki_cache_from_supabase(owner, repo, repo_type, language)
        
        if success:
            return {"message": f"Global wiki cache for {owner}/{repo} ({language}) deleted successfully"}
        else:
            raise HTTPException(status_code=500, detail="Failed to delete global wiki cache")
            
    except HTTPException:
        raise
    except Exception as e:
        logger.error(f"Error deleting global wiki cache: {e}")
        raise HTTPException(status_code=500, detail="Failed to delete global wiki cache")

# --- GitHub Repositories Endpoints ---

@app.post("/api/user/github-repos/update")
async def update_user_github_repos(
    user_id: str = Query(..., description="User ID"),
    github_username: str = Query(..., description="GitHub username"),
    github_token: str = Query(None, description="Optional GitHub token for higher rate limits")
):
    """
    Update GitHub repositories for a user by fetching from GitHub API
    """
    timestamp = datetime.now().isoformat()
    logger.info(f"🚀 [{timestamp}] FastAPI GitHub repos update endpoint called")
    logger.info(f"📝 [{timestamp}] Parameters - user_id: {user_id}, github_username: {github_username}, token: {'PROVIDED' if github_token else 'NOT_PROVIDED'}")
    
    try:
        logger.info(f"🔍 [{timestamp}] Checking if this is initial fetch for user {user_id}")
        
        # Check if this is a new user who has never had repos fetched
        from api.github_repos import SUPABASE_URL, SUPABASE_SERVICE_KEY
        from supabase import create_client
        
        supabase = create_client(SUPABASE_URL, SUPABASE_SERVICE_KEY)
        profile_response = supabase.table('profiles').select('github_repos_updated_at, github_repos').eq('id', user_id).execute()
        
        logger.info(f"📊 [{timestamp}] Profile query response - data count: {len(profile_response.data) if profile_response.data else 0}")
        
        is_initial_fetch = False
        if profile_response.data:
            profile = profile_response.data[0]
            # Consider it initial fetch if never updated OR has empty repos array
            is_initial_fetch = not profile.get('github_repos_updated_at') or not profile.get('github_repos') or len(profile.get('github_repos', [])) == 0
            logger.info(f"📋 [{timestamp}] Profile analysis - updated_at: {profile.get('github_repos_updated_at')}, repos_count: {len(profile.get('github_repos', []))}")
        else:
            logger.warning(f"⚠️ [{timestamp}] No profile found for user {user_id}")
        
        logger.info(f"🎯 [{timestamp}] is_initial_fetch determined as: {is_initial_fetch}")
        
        # Use appropriate background task
        if is_initial_fetch:
            logger.info(f"🆕 [{timestamp}] Starting INITIAL background task for user {user_id}")
            asyncio.create_task(update_user_repos_initial_background(user_id, github_username, github_token))
        else:
            logger.info(f"🔄 [{timestamp}] Starting REGULAR background task for user {user_id}")
            asyncio.create_task(update_user_repos_background(user_id, github_username, github_token))
        
        response_data = {"message": "GitHub repositories update started", "status": "processing", "initial_fetch": is_initial_fetch}
        logger.info(f"✅ [{timestamp}] Successfully started background task, returning: {response_data}")
        return response_data
        
    except Exception as e:
        logger.error(f"💥 [{timestamp}] Error starting GitHub repos update: {e}")
        logger.error(f"🔍 [{timestamp}] Exception details: {type(e).__name__}: {str(e)}")
        raise HTTPException(status_code=500, detail="Failed to start repository update")

@app.get("/api/user/github-repos/{user_id}")
async def get_user_github_repos(user_id: str):
    """
    Get GitHub repositories for a specific user
    """
    try:
        logger.info(f"Fetching GitHub repos for user {user_id}")
        owned_repositories, collaborator_repositories = await github_fetcher.get_user_github_repos(user_id)
        
        return {
            "user_id": user_id,
            "owned_repositories": owned_repositories,
            "collaborator_repositories": collaborator_repositories,
            "owned_count": len(owned_repositories),
            "collaborator_count": len(collaborator_repositories),
            "total_count": len(owned_repositories) + len(collaborator_repositories)
        }
        
    except Exception as e:
        logger.error(f"Error fetching GitHub repos for user {user_id}: {e}")
        raise HTTPException(status_code=500, detail="Failed to fetch repositories")

@app.post("/api/user/github-repos/refresh")
async def refresh_user_github_repos(
    user_id: str = Query(..., description="User ID"),
    github_username: str = Query(..., description="GitHub username"),
    github_token: str = Query(None, description="Optional GitHub token for higher rate limits"),
    force: bool = Query(False, description="Force refresh even if updated recently")
):
    """
    Force refresh GitHub repositories for a user (bypasses 24-hour limit)
    """
    try:
        logger.info(f"Force refreshing GitHub repos for user {user_id}")
        
        if force:
            # Temporarily clear the last updated timestamp to force refresh
            from api.github_repos import SUPABASE_URL, SUPABASE_SERVICE_KEY
            from supabase import create_client
            
            supabase = create_client(SUPABASE_URL, SUPABASE_SERVICE_KEY)
            supabase.table('profiles').update({
                'github_repos_updated_at': None,
                'github_collaborator_repos_updated_at': None
            }).eq('id', user_id).execute()
        
        # Update repositories
        success = await github_fetcher.update_user_github_repos(user_id, github_username, github_token)
        
        if success:
            return {"message": "GitHub repositories refreshed successfully", "status": "completed"}
        else:
            raise HTTPException(status_code=500, detail="Failed to refresh repositories")
        
    except HTTPException:
        raise
    except Exception as e:
        logger.error(f"Error refreshing GitHub repos: {e}")
        raise HTTPException(status_code=500, detail="Failed to refresh repositories")

@app.get("/api/user/profile/{user_id}")
async def get_user_profile(user_id: str):
    """
    Get complete user profile including GitHub repositories
    """
    try:
        logger.info(f"Fetching profile for user {user_id}")
        
        from api.github_repos import SUPABASE_URL, SUPABASE_SERVICE_KEY
        from supabase import create_client
        
        supabase = create_client(SUPABASE_URL, SUPABASE_SERVICE_KEY)
        response = supabase.table('profiles').select(
            'id, email, full_name, avatar_url, username, github_username, github_repos, github_repos_updated_at, github_collaborator_repos, github_collaborator_repos_updated_at, created_at, updated_at'
        ).eq('id', user_id).execute()
        
        if response.data:
            profile = response.data[0]
            owned_repos = profile.get('github_repos', [])
            collaborator_repos = profile.get('github_collaborator_repos', [])
            
            return {
                "profile": profile,
                "owned_repositories_count": len(owned_repos),
                "collaborator_repositories_count": len(collaborator_repos),
                "total_repositories_count": len(owned_repos) + len(collaborator_repos)
            }
        else:
            raise HTTPException(status_code=404, detail="User profile not found")
        
    except HTTPException:
        raise
    except Exception as e:
        logger.error(f"Error fetching user profile: {e}")
        raise HTTPException(status_code=500, detail="Failed to fetch user profile")

@app.get("/api/users/github-repos/search")
async def search_users_by_repo(
    repo_name: str = Query(..., description="Repository name to search for"),
    limit: int = Query(10, description="Maximum number of users to return")
):
    """
    Search for users who have contributed to a specific repository
    """
    try:
        logger.info(f"Searching users who contributed to {repo_name}")
        
        from api.github_repos import SUPABASE_URL, SUPABASE_SERVICE_KEY
        from supabase import create_client
        
        supabase = create_client(SUPABASE_URL, SUPABASE_SERVICE_KEY)
        
        # Search in both owned repos and collaborator repos
        owned_response = supabase.table('profiles').select(
<<<<<<< HEAD
            'id, username, github_username, full_name, avatar_url, github_repos'
        ).filter(
            'github_repos', 'cs', f'[{{"full_name": "{repo_name}"}}]'
        ).limit(limit).execute()
=======
            'id, github_username, github_repos, github_repos_updated_at, github_collaborator_repos, github_collaborator_repos_updated_at, created_at'
        ).filter('github_repos', 'cs', f'[{{"full_name":"{repo_name}"}}]').execute()
>>>>>>> 5981cc08
        
        collaborator_response = supabase.table('profiles').select(
            'id, username, github_username, full_name, avatar_url, github_collaborator_repos'
        ).filter(
            'github_collaborator_repos', 'cs', f'[{{"full_name": "{repo_name}"}}]'
        ).limit(limit).execute()
        
        users = []
        seen_user_ids = set()
        
        # Process owned repositories
        for profile in owned_response.data:
            if profile['id'] not in seen_user_ids:
                github_repos = profile.get('github_repos', [])
                matching_repo = next((repo for repo in github_repos if repo['full_name'] == repo_name), None)
                
                if matching_repo:
                    users.append({
                        "user_id": profile['id'],
                        "username": profile.get('username'),
                        "github_username": profile.get('github_username'),
                        "full_name": profile.get('full_name'),
                        "avatar_url": profile.get('avatar_url'),
                        "repository": matching_repo,
                        "relationship": "owner" if matching_repo.get('is_owner') else "contributor"
                    })
                    seen_user_ids.add(profile['id'])
        
        # Process collaborator repositories
        for profile in collaborator_response.data:
            if profile['id'] not in seen_user_ids:
                collaborator_repos = profile.get('github_collaborator_repos', [])
                matching_repo = next((repo for repo in collaborator_repos if repo['full_name'] == repo_name), None)
                
                if matching_repo:
                    users.append({
                        "user_id": profile['id'],
                        "username": profile.get('username'),
                        "github_username": profile.get('github_username'),
                        "full_name": profile.get('full_name'),
                        "avatar_url": profile.get('avatar_url'),
                        "repository": matching_repo,
                        "relationship": matching_repo.get('relationship', 'collaborator')
                    })
                    seen_user_ids.add(profile['id'])
        
        return {
            "repository": repo_name,
            "users": users,
            "count": len(users)
        }
        
    except Exception as e:
        logger.error(f"Error searching users by repo: {e}")
        raise HTTPException(status_code=500, detail="Failed to search users")

@app.get("/api/user/github-repos/status/{user_id}")
async def get_user_github_repos_status(user_id: str):
    """
    Get status of GitHub repositories for a user (for debugging)
    """
    try:
        logger.info(f"Checking GitHub repos status for user {user_id}")
        
        from api.github_repos import SUPABASE_URL, SUPABASE_SERVICE_KEY
        from supabase import create_client
        
        supabase = create_client(SUPABASE_URL, SUPABASE_SERVICE_KEY)
        response = supabase.table('profiles').select(
            'id, github_username, github_repos, github_repos_updated_at, github_collaborator_repos, github_collaborator_repos_updated_at, created_at'
        ).eq('id', user_id).execute()
        
        if response.data:
            profile = response.data[0]
            owned_repos = profile.get('github_repos', [])
            collaborator_repos = profile.get('github_collaborator_repos', [])
            
            return {
                "user_id": user_id,
                "github_username": profile.get('github_username'),
                "owned_repositories_count": len(owned_repos),
                "collaborator_repositories_count": len(collaborator_repos),
                "total_repositories_count": len(owned_repos) + len(collaborator_repos),
                "owned_repos_last_updated": profile.get('github_repos_updated_at'),
                "collaborator_repos_last_updated": profile.get('github_collaborator_repos_updated_at'),
                "profile_created": profile.get('created_at'),
                "has_owned_repos": len(owned_repos) > 0,
                "has_collaborator_repos": len(collaborator_repos) > 0,
                "sample_owned_repos": owned_repos[:3] if owned_repos else [],
                "sample_collaborator_repos": collaborator_repos[:3] if collaborator_repos else []
            }
        else:
            raise HTTPException(status_code=404, detail="User profile not found")
        
    except HTTPException:
        raise
    except Exception as e:
        logger.error(f"Error checking GitHub repos status: {e}")
<<<<<<< HEAD
        raise HTTPException(status_code=500, detail="Failed to check repository status")

# --- Memory Debug Endpoint --------------------------------------------------

@app.get("/debug/memory/{user_id}")
async def debug_memory(
    user_id: str,
    query: str = "",
    namespace: str = "chat",
    k: int = 5
):
    """Inspect semantic memories for a given user.

    Args:
        user_id: Supabase user identifier.
        query: Optional search string. If omitted, returns most recent memories.
        namespace: Memory namespace (e.g. "chat" or "prefs").
        k: Number of results to return.
    """
    try:
        from api.memory.semantic import vector_store
        ns = ("mem", namespace, user_id)
        if query:
            results = vector_store.search(ns, query, limit=k)
        else:
            results = vector_store.search(ns, limit=k)
        return {
            "user_id": user_id,
            "namespace": namespace,
            "query": query or "(most recent)",
            "results": results
        }
    except Exception as e:
        return {"error": str(e)}
=======
        raise HTTPException(status_code=500, detail="Failed to check repository status")
>>>>>>> 5981cc08
<|MERGE_RESOLUTION|>--- conflicted
+++ resolved
@@ -300,7 +300,6 @@
     Args:
         repo_url: The repository URL
         pages: List of wiki pages
-<<<<<<< HEAD
 
     Returns:
         Markdown content as string
@@ -394,97 +393,6 @@
         logger.error(f"Error reading from Supabase storage: {e}")
     return None
 
-=======
-
-    Returns:
-        Markdown content as string
-    """
-    # Start with metadata
-    markdown = f"# Wiki Documentation for {repo_url}\n\n"
-    markdown += f"Generated on: {datetime.now().strftime('%Y-%m-%d %H:%M:%S')}\n\n"
-
-    # Add table of contents
-    markdown += "## Table of Contents\n\n"
-    for page in pages:
-        markdown += f"- [{page.title}](#{page.id})\n"
-    markdown += "\n"
-
-    # Add each page
-    for page in pages:
-        markdown += f"<a id='{page.id}'></a>\n\n"
-        markdown += f"## {page.title}\n\n"
-
-        # Add related pages
-        if page.relatedPages and len(page.relatedPages) > 0:
-            markdown += "### Related Pages\n\n"
-            related_titles = []
-            for related_id in page.relatedPages:
-                # Find the title of the related page
-                related_page = next((p for p in pages if p.id == related_id), None)
-                if related_page:
-                    related_titles.append(f"[{related_page.title}](#{related_id})")
-
-            if related_titles:
-                markdown += "Related topics: " + ", ".join(related_titles) + "\n\n"
-
-        # Add page content
-        markdown += f"{page.content}\n\n"
-        markdown += "---\n\n"
-
-    return markdown
-
-def generate_json_export(repo_url: str, pages: List[WikiPage]) -> str:
-    """
-    Generate JSON export of wiki pages.
-
-    Args:
-        repo_url: The repository URL
-        pages: List of wiki pages
-
-    Returns:
-        JSON content as string
-    """
-    # Create a dictionary with metadata and pages
-    export_data = {
-        "metadata": {
-            "repository": repo_url,
-            "generated_at": datetime.now().isoformat(),
-            "page_count": len(pages)
-        },
-        "pages": [page.model_dump() for page in pages]
-    }
-
-    # Convert to JSON string with pretty formatting
-    return json.dumps(export_data, indent=2)
-
-# Import the simplified chat implementation
-from api.simple_chat import chat_completions_stream
-from api.websocket_wiki import handle_websocket_chat
-
-# Add the chat_completions_stream endpoint to the main app
-app.add_api_route("/chat/completions/stream", chat_completions_stream, methods=["POST"])
-
-# Add the WebSocket endpoint
-app.add_websocket_route("/ws/chat", handle_websocket_chat)
-
-# --- Wiki Cache Helper Functions ---
-
-async def read_wiki_cache(owner: str, repo: str, repo_type: str, language: str) -> Optional[WikiCacheData]:
-    """Reads wiki cache data from Supabase storage only."""
-    logger.info(f"Loading wiki cache from Supabase for {owner}/{repo} ({repo_type}), lang: {language}")
-    try:
-        supabase_data = await download_wiki_cache_from_supabase(owner, repo, repo_type, language)
-        if supabase_data:
-            logger.info(f"Found cache in Supabase storage for {owner}/{repo}")
-            return WikiCacheData(**supabase_data)
-        else:
-            logger.info(f"No cache found in Supabase for {owner}/{repo}")
-            return None
-    except Exception as e:
-        logger.error(f"Error reading from Supabase storage: {e}")
-    return None
-
->>>>>>> 5981cc08
 async def save_wiki_cache(data: WikiCacheRequest) -> bool:
     """Saves wiki cache data to Supabase storage only."""
     logger.info(f"Attempting to save wiki cache to Supabase for {data.owner}/{data.repo} ({data.repo_type}), lang: {data.language}")
@@ -952,15 +860,8 @@
         
         # Search in both owned repos and collaborator repos
         owned_response = supabase.table('profiles').select(
-<<<<<<< HEAD
-            'id, username, github_username, full_name, avatar_url, github_repos'
-        ).filter(
-            'github_repos', 'cs', f'[{{"full_name": "{repo_name}"}}]'
-        ).limit(limit).execute()
-=======
             'id, github_username, github_repos, github_repos_updated_at, github_collaborator_repos, github_collaborator_repos_updated_at, created_at'
         ).filter('github_repos', 'cs', f'[{{"full_name":"{repo_name}"}}]').execute()
->>>>>>> 5981cc08
         
         collaborator_response = supabase.table('profiles').select(
             'id, username, github_username, full_name, avatar_url, github_collaborator_repos'
@@ -1059,10 +960,7 @@
         raise
     except Exception as e:
         logger.error(f"Error checking GitHub repos status: {e}")
-<<<<<<< HEAD
         raise HTTPException(status_code=500, detail="Failed to check repository status")
-
-# --- Memory Debug Endpoint --------------------------------------------------
 
 @app.get("/debug/memory/{user_id}")
 async def debug_memory(
@@ -1094,6 +992,3 @@
         }
     except Exception as e:
         return {"error": str(e)}
-=======
-        raise HTTPException(status_code=500, detail="Failed to check repository status")
->>>>>>> 5981cc08
