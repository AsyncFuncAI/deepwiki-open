--- conflicted
+++ resolved
@@ -751,13 +751,8 @@
             embedder_type = 'ollama' if is_ollama_embedder else None
         
         self.reset_database()
-<<<<<<< HEAD
         self._create_repo(repo_url_or_path, type, access_token, branch)
-        return self.prepare_db_index(is_ollama_embedder=is_ollama_embedder, excluded_dirs=excluded_dirs, excluded_files=excluded_files,
-=======
-        self._create_repo(repo_url_or_path, type, access_token)
         return self.prepare_db_index(embedder_type=embedder_type, excluded_dirs=excluded_dirs, excluded_files=excluded_files,
->>>>>>> 58aa9428
                                    included_dirs=included_dirs, included_files=included_files)
 
     def reset_database(self):
