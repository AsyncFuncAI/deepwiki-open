--- conflicted
+++ resolved
@@ -16,7 +16,6 @@
 from api.azure_openai_client import AzureOpenAIClient
 from api.rag import RAG
 
-<<<<<<< HEAD
 # Optional import for Google Generative AI
 try:
     import google.generativeai as genai
@@ -29,12 +28,10 @@
     level=logging.INFO,
     format='%(asctime)s - %(name)s - %(levelname)s - %(message)s'
 )
-=======
 # Unified logging setup
 from api.logging_config import setup_logging
 
 setup_logging()
->>>>>>> d2230a78
 logger = logging.getLogger(__name__)
 
 # Get API keys from environment variables
