--- conflicted
+++ resolved
@@ -171,15 +171,10 @@
 | `GOOGLE_API_KEY` | Google Gemini API key for AI generation | Yes |
 | `OPENAI_API_KEY` | OpenAI API key for embeddings | Yes |
 | `OPENROUTER_API_KEY` | OpenRouter API key for alternative models | No | Required only if you want to use OpenRouter models |
-<<<<<<< HEAD
 | `EMBEDDER_NAME` | The embedding model to use (default: "openai") | No | Options: "openai", "ollama", or custom models you define |
 | `GENERATOR_NAME` | The generation model to use (default: "google") | No | Options: "google", "ollama", "openrouter", or custom models you define |
 | `PORT` | Port for the API server (default: 8001) | No | If you host API and frontend on the same machine, make sure change port of `NEXT_PUBLIC_SERVER_BASE_URL` accordingly |
-| `NEXT_PUBLIC_SERVER_BASE_URL` | Base URL for the API server (default: http://localhost:8001) | No |
-=======
-| `PORT` | Port for the API server (default: 8001) | No | If you host API and frontend on the same machine, make sure change port of `SERVER_BASE_URL` accordingly |
 | `SERVER_BASE_URL` | Base URL for the API server (default: http://localhost:8001) | No |
->>>>>>> f0de6ffe
 
 ### Docker Setup
 
