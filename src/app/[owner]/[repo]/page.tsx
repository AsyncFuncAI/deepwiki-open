/* eslint-disable @typescript-eslint/no-unused-vars */
'use client';

import React, { useCallback, useState, useMemo, useEffect, useRef } from 'react';
import { useParams, useSearchParams } from 'next/navigation';
import { FaExclamationTriangle, FaBookOpen, FaGithub, FaGitlab, FaBitbucket, FaDownload, FaFileExport, FaHome, FaFolder, FaSync, FaChevronUp, FaChevronDown, FaComments, FaTimes } from 'react-icons/fa';
import Link from 'next/link';
import ThemeToggle from '@/components/theme-toggle';
import Markdown from '@/components/Markdown';
import Ask from '@/components/Ask';
import ModelSelectionModal from '@/components/ModelSelectionModal';
import WikiTreeView from '@/components/WikiTreeView';
import { useLanguage } from '@/contexts/LanguageContext';
import { RepoInfo } from '@/types/repoinfo';
import { extractUrlDomain, extractUrlPath } from '@/utils/urlDecoder';
import getRepoUrl from '@/utils/getRepoUrl';
// Define the WikiSection and WikiStructure types directly in this file
// since the imported types don't have the sections and rootSections properties
interface WikiSection {
  id: string;
  title: string;
  pages: string[];
  subsections?: string[];
}

interface WikiPage {
  id: string;
  title: string;
  content: string;
  filePaths: string[];
  importance: 'high' | 'medium' | 'low';
  relatedPages: string[];
  parentId?: string;
  isSection?: boolean;
  children?: string[];
}

interface WikiStructure {
  id: string;
  title: string;
  description: string;
  pages: WikiPage[];
  sections: WikiSection[];
  rootSections: string[];
}

// Add CSS styles for wiki with Japanese aesthetic
const wikiStyles = `
  .prose code {
    @apply bg-[var(--background)]/70 px-1.5 py-0.5 rounded font-mono text-xs border border-[var(--border-color)];
  }

  .prose pre {
    @apply bg-[var(--background)]/80 text-[var(--foreground)] rounded-md p-4 overflow-x-auto border border-[var(--border-color)] shadow-sm;
  }

  .prose h1, .prose h2, .prose h3, .prose h4 {
    @apply font-serif text-[var(--foreground)];
  }

  .prose p {
    @apply text-[var(--foreground)] leading-relaxed;
  }

  .prose a {
    @apply text-[var(--accent-primary)] hover:text-[var(--highlight)] transition-colors no-underline border-b border-[var(--border-color)] hover:border-[var(--accent-primary)];
  }

  .prose blockquote {
    @apply border-l-4 border-[var(--accent-primary)]/30 bg-[var(--background)]/30 pl-4 py-1 italic;
  }

  .prose ul, .prose ol {
    @apply text-[var(--foreground)];
  }

  .prose table {
    @apply border-collapse border border-[var(--border-color)];
  }

  .prose th {
    @apply bg-[var(--background)]/70 text-[var(--foreground)] p-2 border border-[var(--border-color)];
  }

  .prose td {
    @apply p-2 border border-[var(--border-color)];
  }
`;

// Helper function to generate cache key for localStorage
const getCacheKey = (owner: string, repo: string, repoType: string, language: string, isComprehensive: boolean = true): string => {
  return `deepwiki_cache_${repoType}_${owner}_${repo}_${language}_${isComprehensive ? 'comprehensive' : 'concise'}`;
};

// Helper function to add tokens and other parameters to request body
const addTokensToRequestBody = (
    // eslint-disable-next-line @typescript-eslint/no-explicit-any
    requestBody: Record<string, any>,
    token: string,
    repoType: string,
    provider: string = '',
    model: string = '',
    isCustomModel: boolean = false,
    customModel: string = '',
    language: string = 'en',
    excludedDirs?: string,
    excludedFiles?: string,
): void => {
  if (token !== '') {
    requestBody.token = token;
  }

  // Add provider-based model selection parameters
  requestBody.provider = provider;
  requestBody.model = model;
  if (isCustomModel && customModel) {
    requestBody.custom_model = customModel;
  }

  requestBody.language = language;

  // Add file filter parameters if provided
  if (excludedDirs) {
    requestBody.excluded_dirs = excludedDirs;
  }
  if (excludedFiles) {
    requestBody.excluded_files = excludedFiles;
  }
};

const createGithubHeaders = (githubToken: string): HeadersInit => {
  const headers: HeadersInit = {
    'Accept': 'application/vnd.github.v3+json'
  };

  if (githubToken) {
    headers['Authorization'] = `Bearer ${githubToken}`;
  }

  return headers;
};

const createGitlabHeaders = (gitlabToken: string): HeadersInit => {
  const headers: HeadersInit = {
    'Content-Type': 'application/json',
  };

  if (gitlabToken) {
    headers['PRIVATE-TOKEN'] = gitlabToken;
  }

  return headers;
};

const createBitbucketHeaders = (bitbucketToken: string): HeadersInit => {
  const headers: HeadersInit = {
    'Content-Type': 'application/json',
  };

  if (bitbucketToken) {
    headers['Authorization'] = `Bearer ${bitbucketToken}`;
  }

  return headers;
};


export default function RepoWikiPage() {
  // Get route parameters and search params
  const params = useParams();
  const searchParams = useSearchParams();

  // Extract owner and repo from route params
  const owner = params.owner as string;
  const repo = params.repo as string;

  // Extract tokens from search params
  const token = searchParams.get('token') || '';
  const repoType = searchParams.get('type') || 'github';
  const localPath = searchParams.get('local_path') ? decodeURIComponent(searchParams.get('local_path') || '') : undefined;
  const repoUrl = searchParams.get('repo_url') ? decodeURIComponent(searchParams.get('repo_url') || '') : undefined;
  const providerParam = searchParams.get('provider') || '';
  const modelParam = searchParams.get('model') || '';
  const isCustomModelParam = searchParams.get('is_custom_model') === 'true';
  const customModelParam = searchParams.get('custom_model') || '';
  const language = searchParams.get('language') || 'en';

  // Import language context for translations
  const { messages } = useLanguage();

  // Initialize repo info
  const repoInfo = useMemo<RepoInfo>(() => ({
    owner,
    repo,
    type: repoType,
    token: token || null,
    localPath: localPath || null,
    repoUrl: repoUrl || null
  }), [owner, repo, repoType, localPath, repoUrl, token]);

  // State variables
  const [isLoading, setIsLoading] = useState(true);
  const [loadingMessage, setLoadingMessage] = useState<string | undefined>(
      messages.loading?.initializing || 'Initializing wiki generation...'
  );
  const [error, setError] = useState<string | null>(null);
  const [wikiStructure, setWikiStructure] = useState<WikiStructure | undefined>();
  const [currentPageId, setCurrentPageId] = useState<string | undefined>();
  const [generatedPages, setGeneratedPages] = useState<Record<string, WikiPage>>({});
  const [pagesInProgress, setPagesInProgress] = useState(new Set<string>());
  const [isExporting, setIsExporting] = useState(false);
  const [exportError, setExportError] = useState<string | null>(null);
  const [originalMarkdown, setOriginalMarkdown] = useState<Record<string, string>>({});
  const [requestInProgress, setRequestInProgress] = useState(false);
  const [currentToken, setCurrentToken] = useState(token); // Track current effective token
  const [effectiveRepoInfo, setEffectiveRepoInfo] = useState(repoInfo); // Track effective repo info with cached data

  // Model selection state variables
  const [selectedProviderState, setSelectedProviderState] = useState(providerParam);
  const [selectedModelState, setSelectedModelState] = useState(modelParam);
  const [isCustomSelectedModelState, setIsCustomSelectedModelState] = useState(isCustomModelParam);
  const [customSelectedModelState, setCustomSelectedModelState] = useState(customModelParam);
  const [showModelOptions, setShowModelOptions] = useState(false); // Controls whether to show model options
  const excludedDirs = searchParams.get('excluded_dirs') || '';
  const excludedFiles = searchParams.get('excluded_files') || '';
  const [modelExcludedDirs, setModelExcludedDirs] = useState(excludedDirs);
  const [modelExcludedFiles, setModelExcludedFiles] = useState(excludedFiles);

  // Wiki type state - default to comprehensive view
  const isComprehensiveParam = searchParams.get('comprehensive') !== 'false';
  const [isComprehensiveView, setIsComprehensiveView] = useState(isComprehensiveParam);
  // Using useRef for activeContentRequests to maintain a single instance across renders
  // This map tracks which pages are currently being processed to prevent duplicate requests
  // Note: In a multi-threaded environment, additional synchronization would be needed,
  // but in React's single-threaded model, this is safe as long as we set the flag before any async operations
  const activeContentRequests = useRef(new Map<string, boolean>()).current;
  const [structureRequestInProgress, setStructureRequestInProgress] = useState(false);
  // Create a flag to track if data was loaded from cache to prevent immediate re-save
  const cacheLoadedSuccessfully = useRef(false);

  // Create a flag to ensure the effect only runs once
  const effectRan = React.useRef(false);

  // State for Ask modal
  const [isAskModalOpen, setIsAskModalOpen] = useState(false);
  const askComponentRef = useRef<{ clearConversation: () => void } | null>(null);

  // Authentication state
  const [authRequired, setAuthRequired] = useState<boolean>(false);
  const [authCode, setAuthCode] = useState<string>('');
  const [isAuthLoading, setIsAuthLoading] = useState<boolean>(true);

  // Memoize repo info to avoid triggering updates in callbacks

  // Add useEffect to handle scroll reset
  useEffect(() => {
    // Scroll to top when currentPageId changes
    const wikiContent = document.getElementById('wiki-content');
    if (wikiContent) {
      wikiContent.scrollTo({ top: 0, behavior: 'smooth' });
    }
  }, [currentPageId]);

<<<<<<< HEAD
  // Closing modal when escape button is pressed
  useEffect(() => {
    const handleEsc = (event: KeyboardEvent) => {
      if (event.key === 'Escape') {
        setIsAskModalOpen(false);
      }
    };

    if (isAskModalOpen) {
      window.addEventListener('keydown', handleEsc);
    }

    // Cleanup on unmount or when modal closes
    return () => {
      window.removeEventListener('keydown', handleEsc);
    };
  }, [isAskModalOpen]);
=======
  // Fetch authentication status on component mount
  useEffect(() => {
    const fetchAuthStatus = async () => {
      try {
        setIsAuthLoading(true);
        const response = await fetch('/api/auth/status');
        if (!response.ok) {
          throw new Error(`HTTP error! status: ${response.status}`);
        }
        const data = await response.json();
        setAuthRequired(data.auth_required);
      } catch (err) {
        console.error("Failed to fetch auth status:", err);
        // Assuming auth is required if fetch fails to avoid blocking UI for safety
        setAuthRequired(true);
      } finally {
        setIsAuthLoading(false);
      }
    };

    fetchAuthStatus();
  }, []);
>>>>>>> 9e19184e

  // Generate content for a wiki page
  const generatePageContent = useCallback(async (page: WikiPage, owner: string, repo: string) => {
    return new Promise<void>(async (resolve) => {
      try {
        // Skip if content already exists
        if (generatedPages[page.id]?.content) {
          resolve();
          return;
        }

        // Skip if this page is already being processed
        // Use a synchronized pattern to avoid race conditions
        if (activeContentRequests.get(page.id)) {
          console.log(`Page ${page.id} (${page.title}) is already being processed, skipping duplicate call`);
          resolve();
          return;
        }

        // Mark this page as being processed immediately to prevent race conditions
        // This ensures that if multiple calls happen nearly simultaneously, only one proceeds
        activeContentRequests.set(page.id, true);

        // Validate repo info
        if (!owner || !repo) {
          throw new Error('Invalid repository information. Owner and repo name are required.');
        }

        // Mark page as in progress
        setPagesInProgress(prev => new Set(prev).add(page.id));
        // Don't set loading message for individual pages during queue processing

        const filePaths = page.filePaths;

        // Store the initially generated content BEFORE rendering/potential modification
        setGeneratedPages(prev => ({
          ...prev,
          [page.id]: { ...page, content: 'Loading...' } // Placeholder
        }));
        setOriginalMarkdown(prev => ({ ...prev, [page.id]: '' })); // Clear previous original

        // Make API call to generate page content
        console.log(`Starting content generation for page: ${page.title}`);

        // Get repository URL
        const repoUrl = getRepoUrl(effectiveRepoInfo);

        // Create the prompt content - simplified to avoid message dialogs
        const promptContent =
            `You are an expert technical writer and software architect.
Your task is to generate a comprehensive and accurate technical wiki page in Markdown format about a specific feature, system, or module within a given software project.

You will be given:
1. The "[WIKI_PAGE_TOPIC]" for the page you need to create.
2. A list of "[RELEVANT_SOURCE_FILES]" from the project that you MUST use as the sole basis for the content. You have access to the full content of these files. You MUST use AT LEAST 5 relevant source files for comprehensive coverage - if fewer are provided, search for additional related files in the codebase.

CRITICAL STARTING INSTRUCTION:
The very first thing on the page MUST be a \`<details>\` block listing ALL the \`[RELEVANT_SOURCE_FILES]\` you used to generate the content. There MUST be AT LEAST 5 source files listed - if fewer were provided, you MUST find additional related files to include.
Format it exactly like this:
<details>
<summary>Relevant source files</summary>

Remember, do not provide any acknowledgements, disclaimers, apologies, or any other preface before the \`<details>\` block. JUST START with the \`<details>\` block.
The following files were used as context for generating this wiki page:

${filePaths.map(path => `- [${path}](${path})`).join('\n')}
<!-- Add additional relevant files if fewer than 5 were provided -->
</details>

Immediately after the \`<details>\` block, the main title of the page should be a H1 Markdown heading: \`# ${page.title}\`.

Based ONLY on the content of the \`[RELEVANT_SOURCE_FILES]\`:

1.  **Introduction:** Start with a concise introduction (1-2 paragraphs) explaining the purpose, scope, and high-level overview of "${page.title}" within the context of the overall project. If relevant, and if information is available in the provided files, link to other potential wiki pages using the format \`[Link Text](#page-anchor-or-id)\`.

2.  **Detailed Sections:** Break down "${page.title}" into logical sections using H2 (\`##\`) and H3 (\`###\`) Markdown headings. For each section:
    *   Explain the architecture, components, data flow, or logic relevant to the section's focus, as evidenced in the source files.
    *   Identify key functions, classes, data structures, API endpoints, or configuration elements pertinent to that section.

3.  **Mermaid Diagrams:**
    *   EXTENSIVELY use Mermaid diagrams (e.g., \`flowchart TD\`, \`sequenceDiagram\`, \`classDiagram\`, \`erDiagram\`, \`graph TD\`) to visually represent architectures, flows, relationships, and schemas found in the source files.
    *   Ensure diagrams are accurate and directly derived from information in the \`[RELEVANT_SOURCE_FILES]\`.
    *   Provide a brief explanation before or after each diagram to give context.
    *   CRITICAL: All diagrams MUST follow strict vertical orientation:
       - Use "graph TD" (top-down) directive for flow diagrams
       - NEVER use "graph LR" (left-right)
       - Maximum node width should be 3-4 words
       - For sequence diagrams:
         - Start with "sequenceDiagram" directive on its own line
         - Define ALL participants at the beginning
         - Use descriptive but concise participant names
         - Use the correct arrow types:
           - ->> for request/asynchronous messages
           - -->> for response messages
           - -x for failed messages
         - Include activation boxes using +/- notation
         - Add notes for clarification using "Note over" or "Note right of"

4.  **Tables:**
    *   Use Markdown tables to summarize information such as:
        *   Key features or components and their descriptions.
        *   API endpoint parameters, types, and descriptions.
        *   Configuration options, their types, and default values.
        *   Data model fields, types, constraints, and descriptions.

5.  **Code Snippets:**
    *   Include short, relevant code snippets (e.g., Python, Java, JavaScript, SQL, JSON, YAML) directly from the \`[RELEVANT_SOURCE_FILES]\` to illustrate key implementation details, data structures, or configurations.
    *   Ensure snippets are well-formatted within Markdown code blocks with appropriate language identifiers.

6.  **Source Citations (EXTREMELY IMPORTANT):**
    *   For EVERY piece of significant information, explanation, diagram, table entry, or code snippet, you MUST cite the specific source file(s) and relevant line numbers from which the information was derived.
    *   Place citations at the end of the paragraph, under the diagram/table, or after the code snippet.
    *   Use the exact format: \`Sources: [filename.ext:start_line-end_line]()\` for a range, or \`Sources: [filename.ext:line_number]()\` for a single line. Multiple files can be cited: \`Sources: [file1.ext:1-10](), [file2.ext:5](), [dir/file3.ext]()\` (if the whole file is relevant and line numbers are not applicable or too broad).
    *   If an entire section is overwhelmingly based on one or two files, you can cite them under the section heading in addition to more specific citations within the section.
    *   IMPORTANT: You MUST cite AT LEAST 5 different source files throughout the wiki page to ensure comprehensive coverage.

7.  **Technical Accuracy:** All information must be derived SOLELY from the \`[RELEVANT_SOURCE_FILES]\`. Do not infer, invent, or use external knowledge about similar systems or common practices unless it's directly supported by the provided code. If information is not present in the provided files, do not include it or explicitly state its absence if crucial to the topic.

8.  **Clarity and Conciseness:** Use clear, professional, and concise technical language suitable for other developers working on or learning about the project. Avoid unnecessary jargon, but use correct technical terms where appropriate.

9.  **Conclusion/Summary:** End with a brief summary paragraph if appropriate for "${page.title}", reiterating the key aspects covered and their significance within the project.

IMPORTANT: Generate the content in ${language === 'en' ? 'English' :
<<<<<<< HEAD
                language === 'ja' ? 'Japanese (日本語)' :
                    language === 'zh' ? 'Mandarin Chinese (中文)' :
                        language === 'es' ? 'Spanish (Español)' :
                            language === 'kr' ? 'Korean (한국어)' :
                                language === 'vi' ? 'Vietnamese (Tiếng Việt)' : 'English'} language.
=======
            language === 'ja' ? 'Japanese (日本語)' :
            language === 'zh' ? 'Mandarin Chinese (中文)' :
            language === 'zh-tw' ? 'Traditional Chinese (繁體中文)' :
            language === 'es' ? 'Spanish (Español)' :
            language === 'kr' ? 'Korean (한국어)' :
            language === 'vi' ? 'Vietnamese (Tiếng Việt)' : 'English'} language.
>>>>>>> 9e19184e

Remember:
- Ground every claim in the provided source files.
- Prioritize accuracy and direct representation of the code's functionality and structure.
- Structure the document logically for easy understanding by other developers.
`;

        // Prepare request body
        // eslint-disable-next-line @typescript-eslint/no-explicit-any
        const requestBody: Record<string, any> = {
          repo_url: repoUrl,
          type: effectiveRepoInfo.type,
          messages: [{
            role: 'user',
            content: promptContent
          }]
        };

        // Add tokens if available
        addTokensToRequestBody(requestBody, currentToken, effectiveRepoInfo.type, selectedProviderState, selectedModelState, isCustomSelectedModelState, customSelectedModelState, language, modelExcludedDirs, modelExcludedFiles);

        // Use WebSocket for communication
        let content = '';

        try {
          // Create WebSocket URL from the server base URL
          const serverBaseUrl = process.env.NEXT_PUBLIC_SERVER_BASE_URL || 'http://localhost:8001';
          const wsBaseUrl = serverBaseUrl.replace(/^http/, 'ws');
          const wsUrl = `${wsBaseUrl}/ws/chat`;

          // Create a new WebSocket connection
          const ws = new WebSocket(wsUrl);

          // Create a promise that resolves when the WebSocket connection is complete
          await new Promise<void>((resolve, reject) => {
            // Set up event handlers
            ws.onopen = () => {
              console.log(`WebSocket connection established for page: ${page.title}`);
              // Send the request as JSON
              ws.send(JSON.stringify(requestBody));
              resolve();
            };

            ws.onerror = (error) => {
              console.error('WebSocket error:', error);
              reject(new Error('WebSocket connection failed'));
            };

            // If the connection doesn't open within 5 seconds, fall back to HTTP
            const timeout = setTimeout(() => {
              reject(new Error('WebSocket connection timeout'));
            }, 5000);

            // Clear the timeout if the connection opens successfully
            ws.onopen = () => {
              clearTimeout(timeout);
              console.log(`WebSocket connection established for page: ${page.title}`);
              // Send the request as JSON
              ws.send(JSON.stringify(requestBody));
              resolve();
            };
          });

          // Create a promise that resolves when the WebSocket response is complete
          await new Promise<void>((resolve, reject) => {
            // Handle incoming messages
            ws.onmessage = (event) => {
              content += event.data;
            };

            // Handle WebSocket close
            ws.onclose = () => {
              console.log(`WebSocket connection closed for page: ${page.title}`);
              resolve();
            };

            // Handle WebSocket errors
            ws.onerror = (error) => {
              console.error('WebSocket error during message reception:', error);
              reject(new Error('WebSocket error during message reception'));
            };
          });
        } catch (wsError) {
          console.error('WebSocket error, falling back to HTTP:', wsError);

          // Fall back to HTTP if WebSocket fails
          const response = await fetch(`/api/chat/stream`, {
            method: 'POST',
            headers: {
              'Content-Type': 'application/json',
            },
            body: JSON.stringify(requestBody)
          });

          if (!response.ok) {
            const errorText = await response.text().catch(() => 'No error details available');
            console.error(`API error (${response.status}): ${errorText}`);
            throw new Error(`Error generating page content: ${response.status} - ${response.statusText}`);
          }

          // Process the response
          content = '';
          const reader = response.body?.getReader();
          const decoder = new TextDecoder();

          if (!reader) {
            throw new Error('Failed to get response reader');
          }

          try {
            while (true) {
              const { done, value } = await reader.read();
              if (done) break;
              content += decoder.decode(value, { stream: true });
            }
            // Ensure final decoding
            content += decoder.decode();
          } catch (readError) {
            console.error('Error reading stream:', readError);
            throw new Error('Error processing response stream');
          }
        }

        // Clean up markdown delimiters
        content = content.replace(/^```markdown\s*/i, '').replace(/```\s*$/i, '');

        console.log(`Received content for ${page.title}, length: ${content.length} characters`);

        // Store the FINAL generated content
        const updatedPage = { ...page, content };
        setGeneratedPages(prev => ({ ...prev, [page.id]: updatedPage }));
        // Store this as the original for potential mermaid retries
        setOriginalMarkdown(prev => ({ ...prev, [page.id]: content }));

        resolve();
      } catch (err) {
        console.error(`Error generating content for page ${page.id}:`, err);
        const errorMessage = err instanceof Error ? err.message : 'Unknown error';
        // Update page state to show error
        setGeneratedPages(prev => ({
          ...prev,
          [page.id]: { ...page, content: `Error generating content: ${errorMessage}` }
        }));
        setError(`Failed to generate content for ${page.title}.`);
        resolve(); // Resolve even on error to unblock queue
      } finally {
        // Clear the processing flag for this page
        // This must happen in the finally block to ensure the flag is cleared
        // even if an error occurs during processing
        activeContentRequests.delete(page.id);

        // Mark page as done
        setPagesInProgress(prev => {
          const next = new Set(prev);
          next.delete(page.id);
          return next;
        });
        setLoadingMessage(undefined); // Clear specific loading message
      }
    });
  }, [generatedPages, currentToken, effectiveRepoInfo, selectedProviderState, selectedModelState, isCustomSelectedModelState, customSelectedModelState, modelExcludedDirs, modelExcludedFiles, language, activeContentRequests]);

  // Determine the wiki structure from repository data
  const determineWikiStructure = useCallback(async (fileTree: string, readme: string, owner: string, repo: string) => {
    if (!owner || !repo) {
      setError('Invalid repository information. Owner and repo name are required.');
      setIsLoading(false);
      return;
    }

    // Skip if structure request is already in progress
    if (structureRequestInProgress) {
      console.log('Wiki structure determination already in progress, skipping duplicate call');
      return;
    }

    try {
      setStructureRequestInProgress(true);
      setLoadingMessage(messages.loading?.determiningStructure || 'Determining wiki structure...');

      // Get repository URL
      const repoUrl = getRepoUrl(effectiveRepoInfo);

      // Prepare request body
      // eslint-disable-next-line @typescript-eslint/no-explicit-any
      const requestBody: Record<string, any> = {
        repo_url: repoUrl,
        type: effectiveRepoInfo.type,
        messages: [{
          role: 'user',
          content: `Analyze this GitHub repository ${owner}/${repo} and create a wiki structure for it.

1. The complete file tree of the project:
<file_tree>
${fileTree}
</file_tree>

2. The README file of the project:
<readme>
${readme}
</readme>

I want to create a wiki for this repository. Determine the most logical structure for a wiki based on the repository's content.

IMPORTANT: The wiki content will be generated in ${language === 'en' ? 'English' :
<<<<<<< HEAD
              language === 'ja' ? 'Japanese (日本語)' :
                  language === 'zh' ? 'Mandarin Chinese (中文)' :
                      language === 'es' ? 'Spanish (Español)' :
                          language === 'kr' ? 'Korean (한国語)' :
                              language === 'vi' ? 'Vietnamese (Tiếng Việt)' : 'English'} language.
=======
            language === 'ja' ? 'Japanese (日本語)' :
            language === 'zh' ? 'Mandarin Chinese (中文)' :
            language === 'zh-tw' ? 'Traditional Chinese (繁體中文)' :
            language === 'es' ? 'Spanish (Español)' :
            language === 'kr' ? 'Korean (한国語)' :
            language === 'vi' ? 'Vietnamese (Tiếng Việt)' : 'English'} language.
>>>>>>> 9e19184e

When designing the wiki structure, include pages that would benefit from visual diagrams, such as:
- Architecture overviews
- Data flow descriptions
- Component relationships
- Process workflows
- State machines
- Class hierarchies

${isComprehensiveView ? `
Create a structured wiki with the following main sections:
- Overview (general information about the project)
- System Architecture (how the system is designed)
- Core Features (key functionality)
- Data Management/Flow: If applicable, how data is stored, processed, accessed, and managed (e.g., database schema, data pipelines, state management).
- Frontend Components (UI elements, if applicable.)
- Backend Systems (server-side components)
- Model Integration (AI model connections)
- Deployment/Infrastructure (how to deploy, what's the infrastructure like)
- Extensibility and Customization: If the project architecture supports it, explain how to extend or customize its functionality (e.g., plugins, theming, custom modules, hooks).

Each section should contain relevant pages. For example, the "Frontend Components" section might include pages for "Home Page", "Repository Wiki Page", "Ask Component", etc.

Return your analysis in the following XML format:

<wiki_structure>
  <title>[Overall title for the wiki]</title>
  <description>[Brief description of the repository]</description>
  <sections>
    <section id="section-1">
      <title>[Section title]</title>
      <pages>
        <page_ref>page-1</page_ref>
        <page_ref>page-2</page_ref>
      </pages>
      <subsections>
        <section_ref>section-2</section_ref>
      </subsections>
    </section>
    <!-- More sections as needed -->
  </sections>
  <pages>
    <page id="page-1">
      <title>[Page title]</title>
      <description>[Brief description of what this page will cover]</description>
      <importance>high|medium|low</importance>
      <relevant_files>
        <file_path>[Path to a relevant file]</file_path>
        <!-- More file paths as needed -->
      </relevant_files>
      <related_pages>
        <related>page-2</related>
        <!-- More related page IDs as needed -->
      </related_pages>
      <parent_section>section-1</parent_section>
    </page>
    <!-- More pages as needed -->
  </pages>
</wiki_structure>
` : `
Return your analysis in the following XML format:

<wiki_structure>
  <title>[Overall title for the wiki]</title>
  <description>[Brief description of the repository]</description>
  <pages>
    <page id="page-1">
      <title>[Page title]</title>
      <description>[Brief description of what this page will cover]</description>
      <importance>high|medium|low</importance>
      <relevant_files>
        <file_path>[Path to a relevant file]</file_path>
        <!-- More file paths as needed -->
      </relevant_files>
      <related_pages>
        <related>page-2</related>
        <!-- More related page IDs as needed -->
      </related_pages>
    </page>
    <!-- More pages as needed -->
  </pages>
</wiki_structure>
`}

IMPORTANT FORMATTING INSTRUCTIONS:
- Return ONLY the valid XML structure specified above
- DO NOT wrap the XML in markdown code blocks (no \`\`\` or \`\`\`xml)
- DO NOT include any explanation text before or after the XML
- Ensure the XML is properly formatted and valid
- Start directly with <wiki_structure> and end with </wiki_structure>

IMPORTANT:
1. Create ${isComprehensiveView ? '8-12' : '4-6'} pages that would make a ${isComprehensiveView ? 'comprehensive' : 'concise'} wiki for this repository
2. Each page should focus on a specific aspect of the codebase (e.g., architecture, key features, setup)
3. The relevant_files should be actual files from the repository that would be used to generate that page
4. Return ONLY valid XML with the structure specified above, with no markdown code block delimiters`
        }]
      };

      // Add tokens if available
      addTokensToRequestBody(requestBody, currentToken, effectiveRepoInfo.type, selectedProviderState, selectedModelState, isCustomSelectedModelState, customSelectedModelState, language, modelExcludedDirs, modelExcludedFiles);

      // Use WebSocket for communication
      let responseText = '';

      try {
        // Create WebSocket URL from the server base URL
        const serverBaseUrl = process.env.NEXT_PUBLIC_SERVER_BASE_URL || 'http://localhost:8001';
        const wsBaseUrl = serverBaseUrl.replace(/^http/, 'ws');
        const wsUrl = `${wsBaseUrl}/ws/chat`;

        // Create a new WebSocket connection
        const ws = new WebSocket(wsUrl);

        // Create a promise that resolves when the WebSocket connection is complete
        await new Promise<void>((resolve, reject) => {
          // Set up event handlers
          ws.onopen = () => {
            console.log('WebSocket connection established for wiki structure');
            // Send the request as JSON
            ws.send(JSON.stringify(requestBody));
            resolve();
          };

          ws.onerror = (error) => {
            console.error('WebSocket error:', error);
            reject(new Error('WebSocket connection failed'));
          };

          // If the connection doesn't open within 5 seconds, fall back to HTTP
          const timeout = setTimeout(() => {
            reject(new Error('WebSocket connection timeout'));
          }, 5000);

          // Clear the timeout if the connection opens successfully
          ws.onopen = () => {
            clearTimeout(timeout);
            console.log('WebSocket connection established for wiki structure');
            // Send the request as JSON
            ws.send(JSON.stringify(requestBody));
            resolve();
          };
        });

        // Create a promise that resolves when the WebSocket response is complete
        await new Promise<void>((resolve, reject) => {
          // Handle incoming messages
          ws.onmessage = (event) => {
            responseText += event.data;
          };

          // Handle WebSocket close
          ws.onclose = () => {
            console.log('WebSocket connection closed for wiki structure');
            resolve();
          };

          // Handle WebSocket errors
          ws.onerror = (error) => {
            console.error('WebSocket error during message reception:', error);
            reject(new Error('WebSocket error during message reception'));
          };
        });
      } catch (wsError) {
        console.error('WebSocket error, falling back to HTTP:', wsError);

        // Fall back to HTTP if WebSocket fails
        const response = await fetch(`/api/chat/stream`, {
          method: 'POST',
          headers: {
            'Content-Type': 'application/json',
          },
          body: JSON.stringify(requestBody)
        });

        if (!response.ok) {
          throw new Error(`Error determining wiki structure: ${response.status}`);
        }

        // Process the response
        responseText = '';
        const reader = response.body?.getReader();
        const decoder = new TextDecoder();

        if (!reader) {
          throw new Error('Failed to get response reader');
        }

        while (true) {
          const { done, value } = await reader.read();
          if (done) break;
          responseText += decoder.decode(value, { stream: true });
        }
      }

      // Clean up markdown delimiters
      responseText = responseText.replace(/^```(?:xml)?\s*/i, '').replace(/```\s*$/i, '');

      // Extract wiki structure from response
      const xmlMatch = responseText.match(/<wiki_structure>[\s\S]*?<\/wiki_structure>/m);
      if (!xmlMatch) {
        throw new Error('No valid XML found in response');
      }

      let xmlText = xmlMatch[0];
      xmlText = xmlText.replace(/[\x00-\x08\x0B\x0C\x0E-\x1F\x7F]/g, '');
      // Try parsing with DOMParser
      const parser = new DOMParser();
      const xmlDoc = parser.parseFromString(xmlText, "text/xml");

      // Check for parsing errors
      const parseError = xmlDoc.querySelector('parsererror');
      if (parseError) {
        // Log the first few elements to see what was parsed
        const elements = xmlDoc.querySelectorAll('*');
        if (elements.length > 0) {
          console.log('First 5 element names:',
              Array.from(elements).slice(0, 5).map(el => el.nodeName).join(', '));
        }

        // We'll continue anyway since the XML might still be usable
      }

      // Extract wiki structure
      let title = '';
      let description = '';
      let pages: WikiPage[] = [];

      // Try using DOM parsing first
      const titleEl = xmlDoc.querySelector('title');
      const descriptionEl = xmlDoc.querySelector('description');
      const pagesEls = xmlDoc.querySelectorAll('page');

      title = titleEl ? titleEl.textContent || '' : '';
      description = descriptionEl ? descriptionEl.textContent || '' : '';

      // Parse pages using DOM
      pages = [];

      if (parseError && (!pagesEls || pagesEls.length === 0)) {
        console.warn('DOM parsing failed, trying regex fallback');
      }

      pagesEls.forEach(pageEl => {
        const id = pageEl.getAttribute('id') || `page-${pages.length + 1}`;
        const titleEl = pageEl.querySelector('title');
        const importanceEl = pageEl.querySelector('importance');
        const filePathEls = pageEl.querySelectorAll('file_path');
        const relatedEls = pageEl.querySelectorAll('related');

        const title = titleEl ? titleEl.textContent || '' : '';
        const importance = importanceEl ?
            (importanceEl.textContent === 'high' ? 'high' :
                importanceEl.textContent === 'medium' ? 'medium' : 'low') : 'medium';

        const filePaths: string[] = [];
        filePathEls.forEach(el => {
          if (el.textContent) filePaths.push(el.textContent);
        });

        const relatedPages: string[] = [];
        relatedEls.forEach(el => {
          if (el.textContent) relatedPages.push(el.textContent);
        });

        pages.push({
          id,
          title,
          content: '', // Will be generated later
          filePaths,
          importance,
          relatedPages
        });
      });

      // Extract sections if they exist in the XML
      const sections: WikiSection[] = [];
      const rootSections: string[] = [];

      // Try to parse sections if we're in comprehensive view
      if (isComprehensiveView) {
        const sectionsEls = xmlDoc.querySelectorAll('section');

        if (sectionsEls && sectionsEls.length > 0) {
          // Process sections
          sectionsEls.forEach(sectionEl => {
            const id = sectionEl.getAttribute('id') || `section-${sections.length + 1}`;
            const titleEl = sectionEl.querySelector('title');
            const pageRefEls = sectionEl.querySelectorAll('page_ref');
            const sectionRefEls = sectionEl.querySelectorAll('section_ref');

            const title = titleEl ? titleEl.textContent || '' : '';
            const pages: string[] = [];
            const subsections: string[] = [];

            pageRefEls.forEach(el => {
              if (el.textContent) pages.push(el.textContent);
            });

            sectionRefEls.forEach(el => {
              if (el.textContent) subsections.push(el.textContent);
            });

            sections.push({
              id,
              title,
              pages,
              subsections: subsections.length > 0 ? subsections : undefined
            });

            // Check if this is a root section (not referenced by any other section)
            let isReferenced = false;
            sectionsEls.forEach(otherSection => {
              const otherSectionRefs = otherSection.querySelectorAll('section_ref');
              otherSectionRefs.forEach(ref => {
                if (ref.textContent === id) {
                  isReferenced = true;
                }
              });
            });

            if (!isReferenced) {
              rootSections.push(id);
            }
          });
        }
      }

      // Create wiki structure
      const wikiStructure: WikiStructure = {
        id: 'wiki',
        title,
        description,
        pages,
        sections,
        rootSections
      };

      setWikiStructure(wikiStructure);
      setCurrentPageId(pages.length > 0 ? pages[0].id : undefined);

      // Start generating content for all pages with controlled concurrency
      if (pages.length > 0) {
        // Mark all pages as in progress
        const initialInProgress = new Set(pages.map(p => p.id));
        setPagesInProgress(initialInProgress);

        console.log(`Starting generation for ${pages.length} pages with controlled concurrency`);

        // Maximum concurrent requests
        const MAX_CONCURRENT = 1;

        // Create a queue of pages
        const queue = [...pages];
        let activeRequests = 0;

        // Function to process next items in queue
        const processQueue = () => {
          // Process as many items as we can up to our concurrency limit
          while (queue.length > 0 && activeRequests < MAX_CONCURRENT) {
            const page = queue.shift();
            if (page) {
              activeRequests++;
              console.log(`Starting page ${page.title} (${activeRequests} active, ${queue.length} remaining)`);

              // Start generating content for this page
              generatePageContent(page, owner, repo)
                  .finally(() => {
                    // When done (success or error), decrement active count and process more
                    activeRequests--;
                    console.log(`Finished page ${page.title} (${activeRequests} active, ${queue.length} remaining)`);

                    // Check if all work is done (queue empty and no active requests)
                    if (queue.length === 0 && activeRequests === 0) {
                      console.log("All page generation tasks completed.");
                      setIsLoading(false);
                      setLoadingMessage(undefined);
                    } else {
                      // Only process more if there are items remaining and we're under capacity
                      if (queue.length > 0 && activeRequests < MAX_CONCURRENT) {
                        processQueue();
                      }
                    }
                  });
            }
          }

          // Additional check: If the queue started empty or becomes empty and no requests were started/active
          if (queue.length === 0 && activeRequests === 0 && pages.length > 0 && pagesInProgress.size === 0) {
            // This handles the case where the queue might finish before the finally blocks fully update activeRequests
            // or if the initial queue was processed very quickly
            console.log("Queue empty and no active requests after loop, ensuring loading is false.");
            setIsLoading(false);
            setLoadingMessage(undefined);
          } else if (pages.length === 0) {
            // Handle case where there were no pages to begin with
            setIsLoading(false);
            setLoadingMessage(undefined);
          }
        };

        // Start processing the queue
        processQueue();
      } else {
        // Set loading to false if there were no pages found
        setIsLoading(false);
        setLoadingMessage(undefined);
      }

    } catch (error) {
      console.error('Error determining wiki structure:', error);
      setIsLoading(false);
      setError(error instanceof Error ? error.message : 'An unknown error occurred');
      setLoadingMessage(undefined);
    } finally {
      setStructureRequestInProgress(false);
    }
  }, [generatePageContent, currentToken, effectiveRepoInfo, pagesInProgress.size, structureRequestInProgress, selectedProviderState, selectedModelState, isCustomSelectedModelState, customSelectedModelState, modelExcludedDirs, modelExcludedFiles, language, messages.loading, isComprehensiveView]);

  // Fetch repository structure using GitHub or GitLab API
  const fetchRepositoryStructure = useCallback(async () => {
    // If a request is already in progress, don't start another one
    if (requestInProgress) {
      console.log('Repository fetch already in progress, skipping duplicate call');
      return;
    }

    // Reset previous state
    setWikiStructure(undefined);
    setCurrentPageId(undefined);
    setGeneratedPages({});
    setPagesInProgress(new Set());
    setError(null);

    try {
      // Set the request in progress flag
      setRequestInProgress(true);

      // Update loading state
      setIsLoading(true);
      setLoadingMessage(messages.loading?.fetchingStructure || 'Fetching repository structure...');

      let fileTreeData = '';
      let readmeContent = '';

      if (effectiveRepoInfo.type === 'local' && effectiveRepoInfo.localPath) {
        try {
          const response = await fetch(`/local_repo/structure?path=${encodeURIComponent(effectiveRepoInfo.localPath)}`);

          if (!response.ok) {
            const errorData = await response.text();
            throw new Error(`Local repository API error (${response.status}): ${errorData}`);
          }

          const data = await response.json();
          fileTreeData = data.file_tree;
          readmeContent = data.readme;
        } catch (err) {
          throw err;
        }
      } else if (effectiveRepoInfo.type === 'github') {
        // GitHub API approach
        // Try to get the tree data for common branch names
        let treeData = null;
        let apiErrorDetails = '';

        for (const branch of ['main', 'master']) {
          const apiUrl = `https://api.github.com/repos/${owner}/${repo}/git/trees/${branch}?recursive=1`;
          const headers = createGithubHeaders(currentToken);

          console.log(`Fetching repository structure from branch: ${branch}`);
          try {
            const response = await fetch(apiUrl, {
              headers
            });

            if (response.ok) {
              treeData = await response.json();
              console.log('Successfully fetched repository structure');
              break;
            } else {
              const errorData = await response.text();
              apiErrorDetails = `Status: ${response.status}, Response: ${errorData}`;
              console.error(`Error fetching repository structure: ${apiErrorDetails}`);
            }
          } catch (err) {
            console.error(`Network error fetching branch ${branch}:`, err);
          }
        }

        if (!treeData || !treeData.tree) {
          if (apiErrorDetails) {
            throw new Error(`Could not fetch repository structure. API Error: ${apiErrorDetails}`);
          } else {
            throw new Error('Could not fetch repository structure. Repository might not exist, be empty or private.');
          }
        }

        // Convert tree data to a string representation
        fileTreeData = treeData.tree
            .filter((item: { type: string; path: string }) => item.type === 'blob')
            .map((item: { type: string; path: string }) => item.path)
            .join('\n');

        // Try to fetch README.md content
        try {
          const headers = createGithubHeaders(currentToken);

          const readmeResponse = await fetch(`https://api.github.com/repos/${owner}/${repo}/readme`, {
            headers
          });

          if (readmeResponse.ok) {
            const readmeData = await readmeResponse.json();
            readmeContent = atob(readmeData.content);
          } else {
            console.warn(`Could not fetch README.md, status: ${readmeResponse.status}`);
          }
        } catch (err) {
          console.warn('Could not fetch README.md, continuing with empty README', err);
        }
      }
      else if (effectiveRepoInfo.type === 'gitlab') {
        // GitLab API approach
        const projectPath = extractUrlPath(effectiveRepoInfo.repoUrl ?? '') ?? `${owner}/${repo}`;
        const projectDomain = extractUrlDomain(effectiveRepoInfo.repoUrl ?? "https://gitlab.com");
        const encodedProjectPath = encodeURIComponent(projectPath);

        const headers = createGitlabHeaders(currentToken);

        /* eslint-disable-next-line @typescript-eslint/no-explicit-any */
        const filesData: any[] = [];

        try {
          // Step 1: Get project info to determine default branch
          let projectInfoUrl: string;
          try {
            const validatedUrl = new URL(projectDomain ?? ''); // Validate domain
            projectInfoUrl = `${validatedUrl.origin}/api/v4/projects/${encodedProjectPath}`;
          } catch (err) {
            throw new Error(`Invalid project domain URL: ${projectDomain}`);
          }
          const projectInfoRes = await fetch(projectInfoUrl, { headers });

          if (!projectInfoRes.ok) {
            const errorData = await projectInfoRes.text();
            throw new Error(`GitLab project info error: Status ${projectInfoRes.status}, Response: ${errorData}`);
          }

          // Step 2: Paginate to fetch full file tree
          let page = 1;
          let morePages = true;

          while (morePages) {
            const apiUrl = `${projectInfoUrl}/repository/tree?recursive=true&per_page=100&page=${page}`;
            const response = await fetch(apiUrl, { headers });

            if (!response.ok) {
              const errorData = await response.text();
              throw new Error(`Error fetching GitLab repository structure (page ${page}): ${errorData}`);
            }

            const pageData = await response.json();
            filesData.push(...pageData);

            const nextPage = response.headers.get('x-next-page');
            morePages = !!nextPage;
            page = nextPage ? parseInt(nextPage, 10) : page + 1;
          }

          if (!Array.isArray(filesData) || filesData.length === 0) {
            throw new Error('Could not fetch repository structure. Repository might be empty or inaccessible.');
          }

          // Step 3: Format file paths
          fileTreeData = filesData
              .filter((item: { type: string; path: string }) => item.type === 'blob')
              .map((item: { type: string; path: string }) => item.path)
              .join('\n');

          // Step 4: Try to fetch README.md content
          const readmeUrl = `${projectInfoUrl}/repository/files/README.md/raw`;
          try {
            const readmeResponse = await fetch(readmeUrl, { headers });
            if (readmeResponse.ok) {
              readmeContent = await readmeResponse.text();
              console.log('Successfully fetched GitLab README.md');
            } else {
              console.warn(`Could not fetch GitLab README.md status: ${readmeResponse.status}`);
            }
          } catch (err) {
            console.warn(`Error fetching GitLab README.md:`, err);
          }
        } catch (err) {
          console.error("Error during GitLab repository tree retrieval:", err);
          throw err;
        }
      }
      else if (effectiveRepoInfo.type === 'bitbucket') {
        // Bitbucket API approach
        const repoPath = extractUrlPath(effectiveRepoInfo.repoUrl ?? '') ?? `${owner}/${repo}`;
        const encodedRepoPath = encodeURIComponent(repoPath);

        // Try to get the file tree for common branch names
        let filesData = null;
        let apiErrorDetails = '';
        let defaultBranch = '';
        const headers = createBitbucketHeaders(currentToken);

        // First get project info to determine default branch
        const projectInfoUrl = `https://api.bitbucket.org/2.0/repositories/${encodedRepoPath}`;
        try {
          const response = await fetch(projectInfoUrl, { headers });

          const responseText = await response.text();

          if (response.ok) {
            const projectData = JSON.parse(responseText);
            defaultBranch = projectData.mainbranch.name;

            const apiUrl = `https://api.bitbucket.org/2.0/repositories/${encodedRepoPath}/src/${defaultBranch}/?recursive=true&per_page=100`;
            try {
              const response = await fetch(apiUrl, {
                headers
              });

              const structureResponseText = await response.text();

              if (response.ok) {
                filesData = JSON.parse(structureResponseText);
              } else {
                const errorData = structureResponseText;
                apiErrorDetails = `Status: ${response.status}, Response: ${errorData}`;
              }
            } catch (err) {
              console.error(`Network error fetching Bitbucket branch ${defaultBranch}:`, err);
            }
          } else {
            const errorData = responseText;
            apiErrorDetails = `Status: ${response.status}, Response: ${errorData}`;
          }
        } catch (err) {
          console.error("Network error fetching Bitbucket project info:", err);
        }

        if (!filesData || !Array.isArray(filesData.values) || filesData.values.length === 0) {
          if (apiErrorDetails) {
            throw new Error(`Could not fetch repository structure. Bitbucket API Error: ${apiErrorDetails}`);
          } else {
            throw new Error('Could not fetch repository structure. Repository might not exist, be empty or private.');
          }
        }

        // Convert files data to a string representation
        fileTreeData = filesData.values
            .filter((item: { type: string; path: string }) => item.type === 'commit_file')
            .map((item: { type: string; path: string }) => item.path)
            .join('\n');

        // Try to fetch README.md content
        try {
          const headers = createBitbucketHeaders(currentToken);

          const readmeResponse = await fetch(`https://api.bitbucket.org/2.0/repositories/${encodedRepoPath}/src/${defaultBranch}/README.md`, {
            headers
          });

          if (readmeResponse.ok) {
            readmeContent = await readmeResponse.text();
          } else {
            console.warn(`Could not fetch Bitbucket README.md, status: ${readmeResponse.status}`);
          }
        } catch (err) {
          console.warn('Could not fetch Bitbucket README.md, continuing with empty README', err);
        }
      }

      // Now determine the wiki structure
      await determineWikiStructure(fileTreeData, readmeContent, owner, repo);

    } catch (error) {
      console.error('Error fetching repository structure:', error);
      setIsLoading(false);
      setError(error instanceof Error ? error.message : 'An unknown error occurred');
      setLoadingMessage(undefined);
    } finally {
      // Reset the request in progress flag
      setRequestInProgress(false);
    }
  }, [owner, repo, determineWikiStructure, currentToken, effectiveRepoInfo, requestInProgress, messages.loading]);

  // Function to export wiki content
  const exportWiki = useCallback(async (format: 'markdown' | 'json') => {
    if (!wikiStructure || Object.keys(generatedPages).length === 0) {
      setExportError('No wiki content to export');
      return;
    }

    try {
      setIsExporting(true);
      setExportError(null);
      setLoadingMessage(`${language === 'ja' ? 'Wikiを' : 'Exporting wiki as '} ${format} ${language === 'ja' ? 'としてエクスポート中...' : '...'}`);

      // Prepare the pages for export
      const pagesToExport = wikiStructure.pages.map(page => {
        // Use the generated content if available, otherwise use an empty string
        const content = generatedPages[page.id]?.content || 'Content not generated';
        return {
          ...page,
          content
        };
      });

      // Get repository URL
      const repoUrl = getRepoUrl(effectiveRepoInfo);

      // Make API call to export wiki
      const response = await fetch(`/export/wiki`, {
        method: 'POST',
        headers: {
          'Content-Type': 'application/json',
        },
        body: JSON.stringify({
          repo_url: repoUrl,
          type: effectiveRepoInfo.type,
          pages: pagesToExport,
          format
        })
      });

      if (!response.ok) {
        const errorText = await response.text().catch(() => 'No error details available');
        throw new Error(`Error exporting wiki: ${response.status} - ${errorText}`);
      }

      // Get the filename from the Content-Disposition header if available
      const contentDisposition = response.headers.get('Content-Disposition');
      let filename = `${effectiveRepoInfo.repo}_wiki.${format === 'markdown' ? 'md' : 'json'}`;

      if (contentDisposition) {
        const filenameMatch = contentDisposition.match(/filename=(.+)/);
        if (filenameMatch && filenameMatch[1]) {
          filename = filenameMatch[1].replace(/"/g, '');
        }
      }

      // Convert the response to a blob and download it
      const blob = await response.blob();
      const url = window.URL.createObjectURL(blob);
      const a = document.createElement('a');
      a.href = url;
      a.download = filename;
      document.body.appendChild(a);
      a.click();
      window.URL.revokeObjectURL(url);
      document.body.removeChild(a);

    } catch (err) {
      console.error('Error exporting wiki:', err);
      const errorMessage = err instanceof Error ? err.message : 'Unknown error during export';
      setExportError(errorMessage);
    } finally {
      setIsExporting(false);
      setLoadingMessage(undefined);
    }
  }, [wikiStructure, generatedPages, effectiveRepoInfo, language]);

  // No longer needed as we use the modal directly

  const confirmRefresh = useCallback(async (newToken?: string) => {
    setShowModelOptions(false);
    setLoadingMessage(messages.loading?.clearingCache || 'Clearing server cache...');
    setIsLoading(true); // Show loading indicator immediately

    try {
      const params = new URLSearchParams({
        owner: effectiveRepoInfo.owner,
        repo: effectiveRepoInfo.repo,
        repo_type: effectiveRepoInfo.type,
        language: language,
        provider: selectedProviderState,
        model: selectedModelState,
        is_custom_model: isCustomSelectedModelState.toString(),
        custom_model: customSelectedModelState,
        comprehensive: isComprehensiveView.toString(),
        authorization_code: authCode,
      });

      // Add file filters configuration
      if (modelExcludedDirs) {
        params.append('excluded_dirs', modelExcludedDirs);
      }
      if (modelExcludedFiles) {
        params.append('excluded_files', modelExcludedFiles);
      }

      if(authRequired && !authCode) {
        console.warn("Authorization code is required");
        return;
      }

      const response = await fetch(`/api/wiki_cache?${params.toString()}`, {
        method: 'DELETE',
        headers: {
          'Accept': 'application/json',
        }
      });

      if (response.ok) {
        console.log('Server-side wiki cache cleared successfully.');
        // Optionally, show a success message for cache clearing if desired
        // setLoadingMessage('Cache cleared. Refreshing wiki...');
      } else {
        const errorText = await response.text();
        console.warn(`Failed to clear server-side wiki cache (status: ${response.status}): ${errorText}. Proceeding with refresh anyway.`);
        // Optionally, inform the user about the cache clear failure but that refresh will still attempt
        // setError(\`Cache clear failed: ${errorText}. Trying to refresh...\`);
        if(response.status == 401) {
          setIsLoading(false);
          throw new Error('Failed to validate the authorization code');
        }
      }
    } catch (err) {
      console.warn('Error calling DELETE /api/wiki_cache:', err);
      setIsLoading(false);
      // Optionally, inform the user about the cache clear error
      // setError(\`Error clearing cache: ${err instanceof Error ? err.message : String(err)}. Trying to refresh...\`);
      throw err;
    }

    // Update token if provided
    if (newToken) {
      // Update current token state
      setCurrentToken(newToken);
      // Update the URL parameters to include the new token
      const currentUrl = new URL(window.location.href);
      currentUrl.searchParams.set('token', newToken);
      window.history.replaceState({}, '', currentUrl.toString());
    }

    // Proceed with the rest of the refresh logic
    console.log('Refreshing wiki. Server cache will be overwritten upon new generation if not cleared.');

    // Clear the localStorage cache (if any remnants or if it was used before this change)
    const localStorageCacheKey = getCacheKey(effectiveRepoInfo.owner, effectiveRepoInfo.repo, effectiveRepoInfo.type, language, isComprehensiveView);
    localStorage.removeItem(localStorageCacheKey);

    // Reset cache loaded flag
    cacheLoadedSuccessfully.current = false;
    effectRan.current = false; // Allow the main data loading useEffect to run again

    // Reset all state
    setWikiStructure(undefined);
    setCurrentPageId(undefined);
    setGeneratedPages({});
    setPagesInProgress(new Set());
    setError(null);
    setIsLoading(true); // Set loading state for refresh
    setLoadingMessage(messages.loading?.initializing || 'Initializing wiki generation...');

    // Clear any in-progress requests for page content
    activeContentRequests.clear();
    // Reset flags related to request processing if they are component-wide
    setStructureRequestInProgress(false); // Assuming this flag should be reset
    setRequestInProgress(false); // Assuming this flag should be reset

    // Explicitly trigger the data loading process again by re-invoking what the main useEffect does.
    // This will first attempt to load from (now hopefully non-existent or soon-to-be-overwritten) server cache,
    // then proceed to fetchRepositoryStructure if needed.
    // To ensure fetchRepositoryStructure is called if cache is somehow still there or to force a full refresh:
    // One option is to directly call fetchRepositoryStructure() if force refresh means bypassing cache check.
    // For now, we rely on the standard loadData flow initiated by resetting effectRan and dependencies.
    // This will re-trigger the main data loading useEffect.
    // No direct call to fetchRepositoryStructure here, let the useEffect handle it based on effectRan.current = false.
  }, [effectiveRepoInfo, language, messages.loading, activeContentRequests, selectedProviderState, selectedModelState, isCustomSelectedModelState, customSelectedModelState, modelExcludedDirs, modelExcludedFiles, isComprehensiveView, authCode, authRequired]);

  // Start wiki generation when component mounts
  useEffect(() => {
    if (effectRan.current === false) {
      effectRan.current = true; // Set to true immediately to prevent re-entry due to StrictMode

      const loadData = async () => {
        // Try loading from server-side cache first
        setLoadingMessage(messages.loading?.fetchingCache || 'Checking for cached wiki...');
        try {
          const params = new URLSearchParams({
            owner: effectiveRepoInfo.owner,
            repo: effectiveRepoInfo.repo,
            repo_type: effectiveRepoInfo.type,
            language: language,
            comprehensive: isComprehensiveView.toString(),
          });
          const response = await fetch(`/api/wiki_cache?${params.toString()}`);

          if (response.ok) {
            const cachedData = await response.json(); // Returns null if no cache
            if (cachedData && cachedData.wiki_structure && cachedData.generated_pages && Object.keys(cachedData.generated_pages).length > 0) {
              console.log('Using server-cached wiki data');

              // Update repoInfo with cached repo_url if not provided in URL
              let updatedRepoInfo = effectiveRepoInfo;
              if (cachedData.repo_url && !effectiveRepoInfo.repoUrl) {
                updatedRepoInfo = { ...effectiveRepoInfo, repoUrl: cachedData.repo_url };
                setEffectiveRepoInfo(updatedRepoInfo); // Update effective repo info state
                console.log('Using cached repo_url:', cachedData.repo_url);
              }

              // Ensure the cached structure has sections and rootSections
              const cachedStructure = {
                ...cachedData.wiki_structure,
                sections: cachedData.wiki_structure.sections || [],
                rootSections: cachedData.wiki_structure.rootSections || []
              };

              // If sections or rootSections are missing, create intelligent ones based on page titles
              if (!cachedStructure.sections.length || !cachedStructure.rootSections.length) {
                const pages = cachedStructure.pages;
                const sections: WikiSection[] = [];
                const rootSections: string[] = [];

                // Group pages by common prefixes or categories
                const pageClusters = new Map<string, WikiPage[]>();

                // Define common categories that might appear in page titles
                const categories = [
                  { id: 'overview', title: 'Overview', keywords: ['overview', 'introduction', 'about'] },
                  { id: 'architecture', title: 'Architecture', keywords: ['architecture', 'structure', 'design', 'system'] },
                  { id: 'features', title: 'Core Features', keywords: ['feature', 'functionality', 'core'] },
                  { id: 'components', title: 'Components', keywords: ['component', 'module', 'widget'] },
                  { id: 'api', title: 'API', keywords: ['api', 'endpoint', 'service', 'server'] },
                  { id: 'data', title: 'Data Flow', keywords: ['data', 'flow', 'pipeline', 'storage'] },
                  { id: 'models', title: 'Models', keywords: ['model', 'ai', 'ml', 'integration'] },
                  { id: 'ui', title: 'User Interface', keywords: ['ui', 'interface', 'frontend', 'page'] },
                  { id: 'setup', title: 'Setup & Configuration', keywords: ['setup', 'config', 'installation', 'deploy'] }
                ];

                // Initialize clusters with empty arrays
                categories.forEach(category => {
                  pageClusters.set(category.id, []);
                });

                // Add an "Other" category for pages that don't match any category
                pageClusters.set('other', []);

                // Assign pages to categories based on title keywords
                pages.forEach((page: WikiPage) => {
                  const title = page.title.toLowerCase();
                  let assigned = false;

                  // Try to find a matching category
                  for (const category of categories) {
                    if (category.keywords.some(keyword => title.includes(keyword))) {
                      pageClusters.get(category.id)?.push(page);
                      assigned = true;
                      break;
                    }
                  }

                  // If no category matched, put in "Other"
                  if (!assigned) {
                    pageClusters.get('other')?.push(page);
                  }
                });

                // Create sections for non-empty categories
                for (const [categoryId, categoryPages] of pageClusters.entries()) {
                  if (categoryPages.length > 0) {
                    const category = categories.find(c => c.id === categoryId) ||
                        { id: categoryId, title: categoryId === 'other' ? 'Other' : categoryId.charAt(0).toUpperCase() + categoryId.slice(1) };

                    const sectionId = `section-${categoryId}`;
                    sections.push({
                      id: sectionId,
                      title: category.title,
                      pages: categoryPages.map((p: WikiPage) => p.id)
                    });
                    rootSections.push(sectionId);

                    // Update page parentId
                    categoryPages.forEach((page: WikiPage) => {
                      page.parentId = sectionId;
                    });
                  }
                }

                // If we still have no sections (unlikely), fall back to importance-based grouping
                if (sections.length === 0) {
                  const highImportancePages = pages.filter((p: WikiPage) => p.importance === 'high').map((p: WikiPage) => p.id);
                  const mediumImportancePages = pages.filter((p: WikiPage) => p.importance === 'medium').map((p: WikiPage) => p.id);
                  const lowImportancePages = pages.filter((p: WikiPage) => p.importance === 'low').map((p: WikiPage) => p.id);

                  if (highImportancePages.length > 0) {
                    sections.push({
                      id: 'section-high',
                      title: 'Core Components',
                      pages: highImportancePages
                    });
                    rootSections.push('section-high');
                  }

                  if (mediumImportancePages.length > 0) {
                    sections.push({
                      id: 'section-medium',
                      title: 'Key Features',
                      pages: mediumImportancePages
                    });
                    rootSections.push('section-medium');
                  }

                  if (lowImportancePages.length > 0) {
                    sections.push({
                      id: 'section-low',
                      title: 'Additional Information',
                      pages: lowImportancePages
                    });
                    rootSections.push('section-low');
                  }
                }

                cachedStructure.sections = sections;
                cachedStructure.rootSections = rootSections;
              }

              setWikiStructure(cachedStructure);
              setGeneratedPages(cachedData.generated_pages);
              setCurrentPageId(cachedStructure.pages.length > 0 ? cachedStructure.pages[0].id : undefined);
              setIsLoading(false);
              setLoadingMessage(undefined);
              cacheLoadedSuccessfully.current = true;
              return; // Exit if cache is successfully loaded
            } else {
              console.log('No valid wiki data in server cache or cache is empty.');
            }
          } else {
            // Log error but proceed to fetch structure, as cache is optional
            console.error('Error fetching wiki cache from server:', response.status, await response.text());
          }
        } catch (error) {
          console.error('Error loading from server cache:', error);
          // Proceed to fetch structure if cache loading fails
        }

        // If we reached here, either there was no cache, it was invalid, or an error occurred
        // Proceed to fetch repository structure
        fetchRepositoryStructure();
      };

      loadData();

    } else {
      console.log('Skipping duplicate repository fetch/cache check');
    }

    // Clean up function for this effect is not strictly necessary for loadData,
    // but keeping the main unmount cleanup in the other useEffect
  }, [effectiveRepoInfo, effectiveRepoInfo.owner, effectiveRepoInfo.repo, effectiveRepoInfo.type, language, fetchRepositoryStructure, messages.loading?.fetchingCache, isComprehensiveView]);

  // Save wiki to server-side cache when generation is complete
  useEffect(() => {
    const saveCache = async () => {
      if (!isLoading &&
          !error &&
          wikiStructure &&
          Object.keys(generatedPages).length > 0 &&
          Object.keys(generatedPages).length >= wikiStructure.pages.length &&
          !cacheLoadedSuccessfully.current) {

        const allPagesHaveContent = wikiStructure.pages.every(page =>
            generatedPages[page.id] && generatedPages[page.id].content && generatedPages[page.id].content !== 'Loading...');

        if (allPagesHaveContent) {
          console.log('Attempting to save wiki data to server cache via Next.js proxy');

          try {
            // Make sure wikiStructure has sections and rootSections
            const structureToCache = {
              ...wikiStructure,
              sections: wikiStructure.sections || [],
              rootSections: wikiStructure.rootSections || []
            };

            const dataToCache = {
              owner: effectiveRepoInfo.owner,
              repo: effectiveRepoInfo.repo,
              repo_type: effectiveRepoInfo.type,
              language: language,
              comprehensive: isComprehensiveView,
              wiki_structure: structureToCache,
              generated_pages: generatedPages,
              repo_url: effectiveRepoInfo.repoUrl || repoUrl || undefined // Include repo_url in cache
            };
            const response = await fetch(`/api/wiki_cache`, {
              method: 'POST',
              headers: {
                'Content-Type': 'application/json',
              },
              body: JSON.stringify(dataToCache),
            });

            if (response.ok) {
              console.log('Wiki data successfully saved to server cache');
            } else {
              console.error('Error saving wiki data to server cache:', response.status, await response.text());
            }
          } catch (error) {
            console.error('Error saving to server cache:', error);
          }
        }
      }
    };

    saveCache();
  }, [isLoading, error, wikiStructure, generatedPages, effectiveRepoInfo.owner, effectiveRepoInfo.repo, effectiveRepoInfo.type, effectiveRepoInfo.repoUrl, repoUrl, language, isComprehensiveView]);

  const handlePageSelect = (pageId: string) => {
    if (currentPageId != pageId) {
      setCurrentPageId(pageId)
    }
  };

  const [isModelSelectionModalOpen, setIsModelSelectionModalOpen] = useState(false);

  return (
      <div className="h-screen paper-texture p-4 md:p-8 flex flex-col">
        <style>{wikiStyles}</style>

        <header className="max-w-[90%] xl:max-w-[1400px] mx-auto mb-8 h-fit w-full">
          <div className="flex flex-col md:flex-row md:items-center md:justify-between gap-4">
            <div className="flex items-center gap-4">
              <Link href="/" className="text-[var(--accent-primary)] hover:text-[var(--highlight)] flex items-center gap-1.5 transition-colors border-b border-[var(--border-color)] hover:border-[var(--accent-primary)] pb-0.5">
                <FaHome /> {messages.repoPage?.home || 'Home'}
              </Link>
            </div>
          </div>
        </header>

        <main className="flex-1 max-w-[90%] xl:max-w-[1400px] mx-auto overflow-y-auto">
          {isLoading ? (
              <div className="flex flex-col items-center justify-center p-8 bg-[var(--card-bg)] rounded-lg shadow-custom card-japanese">
                <div className="relative mb-6">
                  <div className="absolute -inset-4 bg-[var(--accent-primary)]/10 rounded-full blur-md animate-pulse"></div>
                  <div className="relative flex items-center justify-center">
                    <div className="w-3 h-3 bg-[var(--accent-primary)]/70 rounded-full animate-pulse"></div>
                    <div className="w-3 h-3 bg-[var(--accent-primary)]/70 rounded-full animate-pulse delay-75 mx-2"></div>
                    <div className="w-3 h-3 bg-[var(--accent-primary)]/70 rounded-full animate-pulse delay-150"></div>
                  </div>
                </div>
                <p className="text-[var(--foreground)] text-center mb-3 font-serif">
                  {loadingMessage || messages.common?.loading || 'Loading...'}
                  {isExporting && (messages.loading?.preparingDownload || ' Please wait while we prepare your download...')}
                </p>

                {/* Progress bar for page generation */}
                {wikiStructure && (
                    <div className="w-full max-w-md mt-3">
                      <div className="bg-[var(--background)]/50 rounded-full h-2 mb-3 overflow-hidden border border-[var(--border-color)]">
                        <div
                            className="bg-[var(--accent-primary)] h-2 rounded-full transition-all duration-300 ease-in-out"
                            style={{
                              width: `${Math.max(5, 100 * (wikiStructure.pages.length - pagesInProgress.size) / wikiStructure.pages.length)}%`
                            }}
                        />
                      </div>
                      <p className="text-xs text-[var(--muted)] text-center">
                        {language === 'ja'
                            ? `${wikiStructure.pages.length}ページ中${wikiStructure.pages.length - pagesInProgress.size}ページ完了`
                            : messages.repoPage?.pagesCompleted
                                ? messages.repoPage.pagesCompleted
                                    .replace('{completed}', (wikiStructure.pages.length - pagesInProgress.size).toString())
                                    .replace('{total}', wikiStructure.pages.length.toString())
                                : `${wikiStructure.pages.length - pagesInProgress.size} of ${wikiStructure.pages.length} pages completed`}
                      </p>

                      {/* Show list of in-progress pages */}
                      {pagesInProgress.size > 0 && (
                          <div className="mt-4 text-xs">
                            <p className="text-[var(--muted)] mb-2">
                              {messages.repoPage?.currentlyProcessing || 'Currently processing:'}
                            </p>
                            <ul className="text-[var(--foreground)] space-y-1">
                              {Array.from(pagesInProgress).slice(0, 3).map(pageId => {
                                const page = wikiStructure.pages.find(p => p.id === pageId);
                                return page ? <li key={pageId} className="truncate border-l-2 border-[var(--accent-primary)]/30 pl-2">{page.title}</li> : null;
                              })}
                              {pagesInProgress.size > 3 && (
                                  <li className="text-[var(--muted)]">
                                    {language === 'ja'
                                        ? `...他に${pagesInProgress.size - 3}ページ`
                                        : messages.repoPage?.andMorePages
                                            ? messages.repoPage.andMorePages.replace('{count}', (pagesInProgress.size - 3).toString())
                                            : `...and ${pagesInProgress.size - 3} more`}
                                  </li>
                              )}
                            </ul>
                          </div>
                      )}
                    </div>
                )}
              </div>
<<<<<<< HEAD
          ) : error ? (
              <div className="bg-[var(--highlight)]/5 border border-[var(--highlight)]/30 rounded-lg p-5 mb-4 shadow-sm">
                <div className="flex items-center text-[var(--highlight)] mb-3">
                  <FaExclamationTriangle className="mr-2" />
                  <span className="font-bold font-serif">{messages.repoPage?.errorTitle || messages.common?.error || 'Error'}</span>
                </div>
                <p className="text-[var(--foreground)] text-sm mb-3">{error}</p>
                <p className="text-[var(--muted)] text-xs">
                  {messages.repoPage?.errorMessageDefault || 'Please check that your repository exists and is public. Valid formats are "owner/repo", "https://github.com/owner/repo", "https://gitlab.com/owner/repo", "https://bitbucket.org/owner/repo", or local folder paths like "C:\\path\\to\\folder" or "/path/to/folder".'}
                </p>
                <div className="mt-5">
                  <Link
                      href="/"
                      className="btn-japanese px-5 py-2 inline-flex items-center gap-1.5"
                  >
                    <FaHome className="text-sm" />
                    {messages.repoPage?.backToHome || 'Back to Home'}
                  </Link>
                </div>
              </div>
          ) : wikiStructure ? (
              <div className="h-full overflow-y-auto flex flex-col lg:flex-row gap-4 w-full overflow-hidden bg-[var(--card-bg)] rounded-lg shadow-custom card-japanese">
                {/* Wiki Navigation */}
                <div className="h-full w-full lg:w-[280px] xl:w-[320px] flex-shrink-0 bg-[var(--background)]/50 rounded-lg rounded-r-none p-5 border-b lg:border-b-0 lg:border-r border-[var(--border-color)] overflow-y-auto">
                  <h3 className="text-lg font-bold text-[var(--foreground)] mb-3 font-serif">{wikiStructure.title}</h3>
                  <p className="text-[var(--muted)] text-sm mb-5 leading-relaxed">{wikiStructure.description}</p>

                  {/* Display repository info */}
                  <div className="text-xs text-[var(--muted)] mb-5 flex items-center">
                    {repoInfo.type === 'local' ? (
                        <div className="flex items-center">
                          <FaFolder className="mr-2" />
                          <span className="break-all">{repoInfo.localPath}</span>
                        </div>
=======
            )}
          </div>
        ) : error ? (
          <div className="bg-[var(--highlight)]/5 border border-[var(--highlight)]/30 rounded-lg p-5 mb-4 shadow-sm">
            <div className="flex items-center text-[var(--highlight)] mb-3">
              <FaExclamationTriangle className="mr-2" />
              <span className="font-bold font-serif">{messages.repoPage?.errorTitle || messages.common?.error || 'Error'}</span>
            </div>
            <p className="text-[var(--foreground)] text-sm mb-3">{error}</p>
            <p className="text-[var(--muted)] text-xs">
              {messages.repoPage?.errorMessageDefault || 'Please check that your repository exists and is public. Valid formats are "owner/repo", "https://github.com/owner/repo", "https://gitlab.com/owner/repo", "https://bitbucket.org/owner/repo", or local folder paths like "C:\\path\\to\\folder" or "/path/to/folder".'}
            </p>
            <div className="mt-5">
              <Link
                href="/"
                className="btn-japanese px-5 py-2 inline-flex items-center gap-1.5"
              >
                <FaHome className="text-sm" />
                {messages.repoPage?.backToHome || 'Back to Home'}
              </Link>
            </div>
          </div>
        ) : wikiStructure ? (
          <div className="h-full overflow-y-auto flex flex-col lg:flex-row gap-4 w-full overflow-hidden bg-[var(--card-bg)] rounded-lg shadow-custom card-japanese">
            {/* Wiki Navigation */}
            <div className="h-full w-full lg:w-[280px] xl:w-[320px] flex-shrink-0 bg-[var(--background)]/50 rounded-lg rounded-r-none p-5 border-b lg:border-b-0 lg:border-r border-[var(--border-color)] overflow-y-auto">
              <h3 className="text-lg font-bold text-[var(--foreground)] mb-3 font-serif">{wikiStructure.title}</h3>
              <p className="text-[var(--muted)] text-sm mb-5 leading-relaxed">{wikiStructure.description}</p>

              {/* Display repository info */}
              <div className="text-xs text-[var(--muted)] mb-5 flex items-center">
                {effectiveRepoInfo.type === 'local' ? (
                  <div className="flex items-center">
                    <FaFolder className="mr-2" />
                    <span className="break-all">{effectiveRepoInfo.localPath}</span>
                  </div>
                ) : (
                  <>
                    {effectiveRepoInfo.type === 'github' ? (
                      <FaGithub className="mr-2" />
                    ) : effectiveRepoInfo.type === 'gitlab' ? (
                      <FaGitlab className="mr-2" />
>>>>>>> 9e19184e
                    ) : (
                        <>
                          {repoInfo.type === 'github' ? (
                              <FaGithub className="mr-2" />
                          ) : repoInfo.type === 'gitlab' ? (
                              <FaGitlab className="mr-2" />
                          ) : (
                              <FaBitbucket className="mr-2" />
                          )}
                          <a
                              href={repoInfo.repoUrl ?? ''}
                              target="_blank"
                              rel="noopener noreferrer"
                              className="hover:text-[var(--accent-primary)] transition-colors border-b border-[var(--border-color)] hover:border-[var(--accent-primary)]"
                          >
                            {repoInfo.owner}/{repoInfo.repo}
                          </a>
                        </>
                    )}
<<<<<<< HEAD
                  </div>
=======
                    <a
                      href={effectiveRepoInfo.repoUrl ?? ''}
                      target="_blank"
                      rel="noopener noreferrer"
                      className="hover:text-[var(--accent-primary)] transition-colors border-b border-[var(--border-color)] hover:border-[var(--accent-primary)]"
                    >
                      {effectiveRepoInfo.owner}/{effectiveRepoInfo.repo}
                    </a>
                  </>
                )}
              </div>
>>>>>>> 9e19184e

                  {/* Wiki Type Indicator */}
                  <div className="mb-3 flex items-center text-xs text-[var(--muted)]">
                    <span className="mr-2">Wiki Type:</span>
                    <span className={`px-2 py-0.5 rounded-full ${isComprehensiveView
                        ? 'bg-[var(--accent-primary)]/10 text-[var(--accent-primary)] border border-[var(--accent-primary)]/30'
                        : 'bg-[var(--background)] text-[var(--foreground)] border border-[var(--border-color)]'}`}>
                  {isComprehensiveView
                      ? (messages.form?.comprehensive || 'Comprehensive')
                      : (messages.form?.concise || 'Concise')}
                </span>
                  </div>

                  {/* Refresh Wiki button */}
                  <div className="mb-5">
                    <button
                        onClick={() => setIsModelSelectionModalOpen(true)}
                        disabled={isLoading}
                        className="flex items-center w-full text-xs px-3 py-2 bg-[var(--background)] text-[var(--foreground)] rounded-md hover:bg-[var(--background)]/80 disabled:opacity-50 disabled:cursor-not-allowed border border-[var(--border-color)] transition-colors hover:cursor-pointer"
                    >
                      <FaSync className={`mr-2 ${isLoading ? 'animate-spin' : ''}`} />
                      {messages.repoPage?.refreshWiki || 'Refresh Wiki'}
                    </button>
                  </div>

                  {/* Export buttons */}
                  {Object.keys(generatedPages).length > 0 && (
                      <div className="mb-5">
                        <h4 className="text-sm font-semibold text-[var(--foreground)] mb-3 font-serif">
                          {messages.repoPage?.exportWiki || 'Export Wiki'}
                        </h4>
                        <div className="flex flex-col gap-2">
                          <button
                              onClick={() => exportWiki('markdown')}
                              disabled={isExporting}
                              className="btn-japanese flex items-center text-xs px-3 py-2 rounded-md disabled:opacity-50 disabled:cursor-not-allowed"
                          >
                            <FaDownload className="mr-2" />
                            {messages.repoPage?.exportAsMarkdown || 'Export as Markdown'}
                          </button>
                          <button
                              onClick={() => exportWiki('json')}
                              disabled={isExporting}
                              className="flex items-center text-xs px-3 py-2 bg-[var(--background)] text-[var(--foreground)] rounded-md hover:bg-[var(--background)]/80 disabled:opacity-50 disabled:cursor-not-allowed border border-[var(--border-color)] transition-colors"
                          >
                            <FaFileExport className="mr-2" />
                            {messages.repoPage?.exportAsJson || 'Export as JSON'}
                          </button>
                        </div>
                        {exportError && (
                            <div className="mt-2 text-xs text-[var(--highlight)]">
                              {exportError}
                            </div>
                        )}
                      </div>
                  )}

                  <h4 className="text-md font-semibold text-[var(--foreground)] mb-3 font-serif">
                    {messages.repoPage?.pages || 'Pages'}
                  </h4>
                  <WikiTreeView
                      wikiStructure={wikiStructure}
                      currentPageId={currentPageId}
                      onPageSelect={handlePageSelect}
                      messages={messages.repoPage}
                  />
                </div>

                {/* Wiki Content */}
                <div id="wiki-content" className="w-full flex-grow p-6 lg:p-8 overflow-y-auto">
                  {currentPageId && generatedPages[currentPageId] ? (
                      <div className="max-w-[900px] xl:max-w-[1000px] mx-auto">
                        <h3 className="text-xl font-bold text-[var(--foreground)] mb-4 break-words font-serif">
                          {generatedPages[currentPageId].title}
                        </h3>



                        <div className="prose prose-sm md:prose-base lg:prose-lg max-w-none">
                          <Markdown
                              content={generatedPages[currentPageId].content}
                          />
                        </div>

                        {generatedPages[currentPageId].relatedPages.length > 0 && (
                            <div className="mt-8 pt-4 border-t border-[var(--border-color)]">
                              <h4 className="text-sm font-semibold text-[var(--muted)] mb-3">
                                {messages.repoPage?.relatedPages || 'Related Pages:'}
                              </h4>
                              <div className="flex flex-wrap gap-2">
                                {generatedPages[currentPageId].relatedPages.map(relatedId => {
                                  const relatedPage = wikiStructure.pages.find(p => p.id === relatedId);
                                  return relatedPage ? (
                                      <button
                                          key={relatedId}
                                          className="bg-[var(--accent-primary)]/10 hover:bg-[var(--accent-primary)]/20 text-xs text-[var(--accent-primary)] px-3 py-1.5 rounded-md transition-colors truncate max-w-full border border-[var(--accent-primary)]/20"
                                          onClick={() => handlePageSelect(relatedId)}
                                      >
                                        {relatedPage.title}
                                      </button>
                                  ) : null;
                                })}
                              </div>
                            </div>
                        )}
                      </div>
                  ) : (
                      <div className="flex flex-col items-center justify-center p-8 text-[var(--muted)] h-full">
                        <div className="relative mb-4">
                          <div className="absolute -inset-2 bg-[var(--accent-primary)]/5 rounded-full blur-md"></div>
                          <FaBookOpen className="text-4xl relative z-10" />
                        </div>
                        <p className="font-serif">
                          {messages.repoPage?.selectPagePrompt || 'Select a page from the navigation to view its content'}
                        </p>
                      </div>
                  )}
                </div>
              </div>
          ) : null}
        </main>

        <footer className="max-w-[90%] xl:max-w-[1400px] mx-auto mt-8 flex flex-col gap-4 w-full">
          <div className="flex justify-between items-center gap-4 text-center text-[var(--muted)] text-sm h-fit w-full bg-[var(--card-bg)] rounded-lg p-3 shadow-sm border border-[var(--border-color)]">
            <p className="flex-1 font-serif">
              {messages.footer?.copyright || 'DeepWiki - Generate Wiki from GitHub/Gitlab/Bitbucket repositories'}
            </p>
            <ThemeToggle />
          </div>
        </footer>

        {/* Floating Chat Button */}
        {!isLoading && wikiStructure && (
            <button
                onClick={() => setIsAskModalOpen(true)}
                className="fixed bottom-6 right-6 w-14 h-14 rounded-full bg-[var(--accent-primary)] text-white shadow-lg flex items-center justify-center hover:bg-[var(--accent-primary)]/90 transition-all z-50"
                aria-label={messages.ask?.title || 'Ask about this repository'}
            >
              <FaComments className="text-xl" />
            </button>
        )}

        {/* Ask Modal - Always render but conditionally show/hide */}
        <div className={`fixed inset-0 bg-black/50 flex items-center justify-center z-50 p-4 transition-opacity duration-300 ${isAskModalOpen ? 'opacity-100' : 'opacity-0 pointer-events-none'}`}>
          <div className="bg-[var(--card-bg)] rounded-lg shadow-xl w-full max-w-3xl max-h-[80vh] flex flex-col">
          <div className="flex items-center justify-end p-3 absolute top-0 right-0 z-10">
                <button
                    onClick={() => {
                      // Just close the modal without clearing the conversation
                      setIsAskModalOpen(false);
                    }}
                    className="text-[var(--muted)] hover:text-[var(--foreground)] transition-colors bg-[var(--card-bg)]/80 rounded-full p-2"
                    aria-label="Close"
                >
                  <FaTimes className="text-xl" />
                </button>
              </div>
          <div className="flex-1 overflow-y-auto p-4">
<<<<<<< HEAD
              <Ask
                  repoInfo={repoInfo}
                  provider={selectedProviderState}
                  model={selectedModelState}
                  isCustomModel={isCustomSelectedModelState}
                  customModel={customSelectedModelState}
                  language={language}
                  onRef={(ref) => (askComponentRef.current = ref)}
              />
            </div>
=======
            <Ask
              repoInfo={effectiveRepoInfo}
              provider={selectedProviderState}
              model={selectedModelState}
              isCustomModel={isCustomSelectedModelState}
              customModel={customSelectedModelState}
              language={language}
              onRef={(ref) => (askComponentRef.current = ref)}
            />
>>>>>>> 9e19184e
          </div>
        </div>

<<<<<<< HEAD
        <ModelSelectionModal
            isOpen={isModelSelectionModalOpen}
            onClose={() => setIsModelSelectionModalOpen(false)}
            provider={selectedProviderState}
            setProvider={setSelectedProviderState}
            model={selectedModelState}
            setModel={setSelectedModelState}
            isCustomModel={isCustomSelectedModelState}
            setIsCustomModel={setIsCustomSelectedModelState}
            customModel={customSelectedModelState}
            setCustomModel={setCustomSelectedModelState}
            isComprehensiveView={isComprehensiveView}
            setIsComprehensiveView={setIsComprehensiveView}
            showFileFilters={true}
            excludedDirs={modelExcludedDirs}
            setExcludedDirs={setModelExcludedDirs}
            excludedFiles={modelExcludedFiles}
            setExcludedFiles={setModelExcludedFiles}
            onApply={confirmRefresh}
            showWikiType={true}
        />
      </div>
=======
      <ModelSelectionModal
        isOpen={isModelSelectionModalOpen}
        onClose={() => setIsModelSelectionModalOpen(false)}
        provider={selectedProviderState}
        setProvider={setSelectedProviderState}
        model={selectedModelState}
        setModel={setSelectedModelState}
        isCustomModel={isCustomSelectedModelState}
        setIsCustomModel={setIsCustomSelectedModelState}
        customModel={customSelectedModelState}
        setCustomModel={setCustomSelectedModelState}
        isComprehensiveView={isComprehensiveView}
        setIsComprehensiveView={setIsComprehensiveView}
        showFileFilters={true}
        excludedDirs={modelExcludedDirs}
        setExcludedDirs={setModelExcludedDirs}
        excludedFiles={modelExcludedFiles}
        setExcludedFiles={setModelExcludedFiles}
        onApply={confirmRefresh}
        showWikiType={true}
        showTokenInput={effectiveRepoInfo.type !== 'local' && !currentToken} // Show token input if not local and no current token
        repositoryType={effectiveRepoInfo.type as 'github' | 'gitlab' | 'bitbucket'}
        authRequired={authRequired}
        authCode={authCode}
        setAuthCode={setAuthCode}
        isAuthLoading={isAuthLoading}
      />
    </div>
>>>>>>> 9e19184e
  );
}<|MERGE_RESOLUTION|>--- conflicted
+++ resolved
@@ -261,7 +261,6 @@
     }
   }, [currentPageId]);
 
-<<<<<<< HEAD
   // Closing modal when escape button is pressed
   useEffect(() => {
     const handleEsc = (event: KeyboardEvent) => {
@@ -279,7 +278,6 @@
       window.removeEventListener('keydown', handleEsc);
     };
   }, [isAskModalOpen]);
-=======
   // Fetch authentication status on component mount
   useEffect(() => {
     const fetchAuthStatus = async () => {
@@ -302,7 +300,6 @@
 
     fetchAuthStatus();
   }, []);
->>>>>>> 9e19184e
 
   // Generate content for a wiki page
   const generatePageContent = useCallback(async (page: WikiPage, owner: string, repo: string) => {
@@ -426,20 +423,12 @@
 9.  **Conclusion/Summary:** End with a brief summary paragraph if appropriate for "${page.title}", reiterating the key aspects covered and their significance within the project.
 
 IMPORTANT: Generate the content in ${language === 'en' ? 'English' :
-<<<<<<< HEAD
-                language === 'ja' ? 'Japanese (日本語)' :
-                    language === 'zh' ? 'Mandarin Chinese (中文)' :
-                        language === 'es' ? 'Spanish (Español)' :
-                            language === 'kr' ? 'Korean (한국어)' :
-                                language === 'vi' ? 'Vietnamese (Tiếng Việt)' : 'English'} language.
-=======
             language === 'ja' ? 'Japanese (日本語)' :
             language === 'zh' ? 'Mandarin Chinese (中文)' :
             language === 'zh-tw' ? 'Traditional Chinese (繁體中文)' :
             language === 'es' ? 'Spanish (Español)' :
             language === 'kr' ? 'Korean (한국어)' :
             language === 'vi' ? 'Vietnamese (Tiếng Việt)' : 'English'} language.
->>>>>>> 9e19184e
 
 Remember:
 - Ground every claim in the provided source files.
@@ -645,20 +634,12 @@
 I want to create a wiki for this repository. Determine the most logical structure for a wiki based on the repository's content.
 
 IMPORTANT: The wiki content will be generated in ${language === 'en' ? 'English' :
-<<<<<<< HEAD
-              language === 'ja' ? 'Japanese (日本語)' :
-                  language === 'zh' ? 'Mandarin Chinese (中文)' :
-                      language === 'es' ? 'Spanish (Español)' :
-                          language === 'kr' ? 'Korean (한国語)' :
-                              language === 'vi' ? 'Vietnamese (Tiếng Việt)' : 'English'} language.
-=======
             language === 'ja' ? 'Japanese (日本語)' :
             language === 'zh' ? 'Mandarin Chinese (中文)' :
             language === 'zh-tw' ? 'Traditional Chinese (繁體中文)' :
             language === 'es' ? 'Spanish (Español)' :
             language === 'kr' ? 'Korean (한国語)' :
             language === 'vi' ? 'Vietnamese (Tiếng Việt)' : 'English'} language.
->>>>>>> 9e19184e
 
 When designing the wiki structure, include pages that would benefit from visual diagrams, such as:
 - Architecture overviews
@@ -1858,42 +1839,6 @@
                     </div>
                 )}
               </div>
-<<<<<<< HEAD
-          ) : error ? (
-              <div className="bg-[var(--highlight)]/5 border border-[var(--highlight)]/30 rounded-lg p-5 mb-4 shadow-sm">
-                <div className="flex items-center text-[var(--highlight)] mb-3">
-                  <FaExclamationTriangle className="mr-2" />
-                  <span className="font-bold font-serif">{messages.repoPage?.errorTitle || messages.common?.error || 'Error'}</span>
-                </div>
-                <p className="text-[var(--foreground)] text-sm mb-3">{error}</p>
-                <p className="text-[var(--muted)] text-xs">
-                  {messages.repoPage?.errorMessageDefault || 'Please check that your repository exists and is public. Valid formats are "owner/repo", "https://github.com/owner/repo", "https://gitlab.com/owner/repo", "https://bitbucket.org/owner/repo", or local folder paths like "C:\\path\\to\\folder" or "/path/to/folder".'}
-                </p>
-                <div className="mt-5">
-                  <Link
-                      href="/"
-                      className="btn-japanese px-5 py-2 inline-flex items-center gap-1.5"
-                  >
-                    <FaHome className="text-sm" />
-                    {messages.repoPage?.backToHome || 'Back to Home'}
-                  </Link>
-                </div>
-              </div>
-          ) : wikiStructure ? (
-              <div className="h-full overflow-y-auto flex flex-col lg:flex-row gap-4 w-full overflow-hidden bg-[var(--card-bg)] rounded-lg shadow-custom card-japanese">
-                {/* Wiki Navigation */}
-                <div className="h-full w-full lg:w-[280px] xl:w-[320px] flex-shrink-0 bg-[var(--background)]/50 rounded-lg rounded-r-none p-5 border-b lg:border-b-0 lg:border-r border-[var(--border-color)] overflow-y-auto">
-                  <h3 className="text-lg font-bold text-[var(--foreground)] mb-3 font-serif">{wikiStructure.title}</h3>
-                  <p className="text-[var(--muted)] text-sm mb-5 leading-relaxed">{wikiStructure.description}</p>
-
-                  {/* Display repository info */}
-                  <div className="text-xs text-[var(--muted)] mb-5 flex items-center">
-                    {repoInfo.type === 'local' ? (
-                        <div className="flex items-center">
-                          <FaFolder className="mr-2" />
-                          <span className="break-all">{repoInfo.localPath}</span>
-                        </div>
-=======
             )}
           </div>
         ) : error ? (
@@ -1936,7 +1881,6 @@
                       <FaGithub className="mr-2" />
                     ) : effectiveRepoInfo.type === 'gitlab' ? (
                       <FaGitlab className="mr-2" />
->>>>>>> 9e19184e
                     ) : (
                         <>
                           {repoInfo.type === 'github' ? (
@@ -1956,9 +1900,6 @@
                           </a>
                         </>
                     )}
-<<<<<<< HEAD
-                  </div>
-=======
                     <a
                       href={effectiveRepoInfo.repoUrl ?? ''}
                       target="_blank"
@@ -1970,7 +1911,6 @@
                   </>
                 )}
               </div>
->>>>>>> 9e19184e
 
                   {/* Wiki Type Indicator */}
                   <div className="mb-3 flex items-center text-xs text-[var(--muted)]">
@@ -2129,18 +2069,6 @@
                 </button>
               </div>
           <div className="flex-1 overflow-y-auto p-4">
-<<<<<<< HEAD
-              <Ask
-                  repoInfo={repoInfo}
-                  provider={selectedProviderState}
-                  model={selectedModelState}
-                  isCustomModel={isCustomSelectedModelState}
-                  customModel={customSelectedModelState}
-                  language={language}
-                  onRef={(ref) => (askComponentRef.current = ref)}
-              />
-            </div>
-=======
             <Ask
               repoInfo={effectiveRepoInfo}
               provider={selectedProviderState}
@@ -2150,34 +2078,9 @@
               language={language}
               onRef={(ref) => (askComponentRef.current = ref)}
             />
->>>>>>> 9e19184e
           </div>
         </div>
 
-<<<<<<< HEAD
-        <ModelSelectionModal
-            isOpen={isModelSelectionModalOpen}
-            onClose={() => setIsModelSelectionModalOpen(false)}
-            provider={selectedProviderState}
-            setProvider={setSelectedProviderState}
-            model={selectedModelState}
-            setModel={setSelectedModelState}
-            isCustomModel={isCustomSelectedModelState}
-            setIsCustomModel={setIsCustomSelectedModelState}
-            customModel={customSelectedModelState}
-            setCustomModel={setCustomSelectedModelState}
-            isComprehensiveView={isComprehensiveView}
-            setIsComprehensiveView={setIsComprehensiveView}
-            showFileFilters={true}
-            excludedDirs={modelExcludedDirs}
-            setExcludedDirs={setModelExcludedDirs}
-            excludedFiles={modelExcludedFiles}
-            setExcludedFiles={setModelExcludedFiles}
-            onApply={confirmRefresh}
-            showWikiType={true}
-        />
-      </div>
-=======
       <ModelSelectionModal
         isOpen={isModelSelectionModalOpen}
         onClose={() => setIsModelSelectionModalOpen(false)}
@@ -2206,6 +2109,5 @@
         isAuthLoading={isAuthLoading}
       />
     </div>
->>>>>>> 9e19184e
   );
 }