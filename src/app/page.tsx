'use client';

import React, { useState, useEffect } from 'react';
import { useRouter } from 'next/navigation';
import Link from 'next/link';
import { FaWikipediaW, FaGithub, FaGitlab, FaBitbucket, FaCoffee, FaTwitter} from 'react-icons/fa';
import ThemeToggle from '@/components/theme-toggle';
import Mermaid from '../components/Mermaid';
import UserSelector from '@/components/UserSelector';

import { useLanguage } from '@/contexts/LanguageContext';

// Define the demo mermaid charts outside the component
const DEMO_FLOW_CHART = `graph TD
  A[Code Repository] --> B[DeepWiki]
  B --> C[Architecture Diagrams]
  B --> D[Component Relationships]
  B --> E[Data Flow]
  B --> F[Process Workflows]

  style A fill:#f9d3a9,stroke:#d86c1f
  style B fill:#d4a9f9,stroke:#6c1fd8
  style C fill:#a9f9d3,stroke:#1fd86c
  style D fill:#a9d3f9,stroke:#1f6cd8
  style E fill:#f9a9d3,stroke:#d81f6c
  style F fill:#d3f9a9,stroke:#6cd81f`;

const DEMO_SEQUENCE_CHART = `sequenceDiagram
  participant User
  participant DeepWiki
  participant GitHub

  User->>DeepWiki: Enter repository URL
  DeepWiki->>GitHub: Request repository data
  GitHub-->>DeepWiki: Return repository data
  DeepWiki->>DeepWiki: Process and analyze code
  DeepWiki-->>User: Display wiki with diagrams

  %% Add a note to make text more visible
  Note over User,GitHub: DeepWiki supports sequence diagrams for visualizing interactions`;

export default function Home() {
  const router = useRouter();
  const {language, setLanguage, messages} = useLanguage();

  // Create a simple translation function
  const t = (key: string, params: Record<string, string | number> = {}): string => {
    // Split the key by dots to access nested properties
    const keys = key.split('.');
    // eslint-disable-next-line @typescript-eslint/no-explicit-any
    let value: any = messages;

    // Navigate through the nested properties
    for (const k of keys) {
      if (value && typeof value === 'object' && k in value) {
        value = value[k];
      } else {
        // Return the key if the translation is not found
        return key;
      }
    }

    // If the value is a string, replace parameters
    if (typeof value === 'string') {
      return Object.entries(params).reduce((acc: string, [paramKey, paramValue]) => {
        return acc.replace(`{${paramKey}}`, String(paramValue));
      }, value);
    }

    // Return the key if the value is not a string
    return key;
  };

  const [repositoryInput, setRepositoryInput] = useState('https://github.com/AsyncFuncAI/deepwiki-open');
  const [showTokenInputs, setShowTokenInputs] = useState(false);

  // Provider-based model selection state
  const [provider, setProvider] = useState<string>('');
  const [model, setModel] = useState<string>('');
  const [isCustomModel, setIsCustomModel] = useState<boolean>(false);
  const [customModel, setCustomModel] = useState<string>('');

  const [excludedDirs, setExcludedDirs] = useState('');
  const [excludedFiles, setExcludedFiles] = useState('');
  const [selectedPlatform, setSelectedPlatform] = useState<'github' | 'gitlab' | 'bitbucket'>('github');
  const [accessToken, setAccessToken] = useState('');
  const [error, setError] = useState<string | null>(null);
  const [isSubmitting, setIsSubmitting] = useState(false);
  const [selectedLanguage, setSelectedLanguage] = useState<string>(language);

  // Sync the language context with the selectedLanguage state
  useEffect(() => {
    setLanguage(selectedLanguage);
  }, [selectedLanguage, setLanguage]);

  // Parse repository URL/input and extract owner and repo
  const parseRepositoryInput = (input: string): {
    owner: string,
    repo: string,
    type: string,
    fullPath?: string,
    localPath?: string
  } | null => {
    input = input.trim();

    let owner = '', repo = '', type = 'github', fullPath;
    let localPath: string | undefined;

    // Handle Windows absolute paths (e.g., C:\path\to\folder)
    const windowsPathRegex = /^[a-zA-Z]:\\(?:[^\\/:*?"<>|\r\n]+\\)*[^\\/:*?"<>|\r\n]*$/;
    if (windowsPathRegex.test(input)) {
      type = 'local';
      localPath = input;
      repo = input.split('\\').pop() || 'local-repo';
      owner = 'local';
    }
    // Handle Unix/Linux absolute paths (e.g., /path/to/folder)
    else if (input.startsWith('/')) {
      type = 'local';
      localPath = input;
      repo = input.split('/').filter(Boolean).pop() || 'local-repo';
      owner = 'local';
    }
    // Handle GitHub URL format
    else if (input.startsWith('https://github.com/')) {
      type = 'github';
      const parts = input.replace('https://github.com/', '').split('/');
      owner = parts[0] || '';
      repo = parts[1] || '';
    }
    // Handle GitLab URL format
    else if (input.startsWith('https://gitlab.com/')) {
      type = 'gitlab';
      const parts = input.replace('https://gitlab.com/', '').split('/');

      // GitLab can have nested groups, so the repo is the last part
      // and the owner/group is everything before that
      if (parts.length >= 2) {
        repo = parts[parts.length - 1] || '';
        owner = parts[0] || '';

        // For GitLab, we also need to keep track of the full path for API calls
        fullPath = parts.join('/');
      }
    }
    // Handle Bitbucket URL format
    else if (input.startsWith('https://bitbucket.org/')) {
      type = 'bitbucket';
      const parts = input.replace('https://bitbucket.org/', '').split('/');
      owner = parts[0] || '';
      repo = parts[1] || '';
    }
    // Handle owner/repo format (assume GitHub by default)
    else {
      const parts = input.split('/');
      owner = parts[0] || '';
      repo = parts[1] || '';
    }

    // Clean values
    owner = owner.trim();
    repo = repo.trim();

    // Remove .git suffix if present
    if (repo.endsWith('.git')) {
      repo = repo.slice(0, -4);
    }

    if (!owner || !repo) {
      return null;
    }

    return {owner, repo, type, fullPath, localPath};
  };

  const handleFormSubmit = (e: React.FormEvent) => {
    e.preventDefault();

    // Prevent multiple submissions
    if (isSubmitting) {
      console.log('Form submission already in progress, ignoring duplicate click');
      return;
    }

    setIsSubmitting(true);

    // Parse repository input
    const parsedRepo = parseRepositoryInput(repositoryInput);

    if (!parsedRepo) {
      setError('Invalid repository format. Use "owner/repo", GitHub/GitLab/BitBucket URL, or a local folder path like "/path/to/folder" or "C:\\path\\to\\folder".');
      setIsSubmitting(false);
      return;
    }

<<<<<<< HEAD
    const { owner, repo, type, localPath, fullPath } = parsedRepo;
=======
    const {owner, repo, type, localPath} = parsedRepo;
>>>>>>> 7be5ac99

    // Store tokens in query params if they exist
    const params = new URLSearchParams();
    if (accessToken) {
      if (selectedPlatform === 'github') {
        params.append('github_token', accessToken);
      } else if (selectedPlatform === 'gitlab') {
        params.append('gitlab_token', accessToken);
      } else if (selectedPlatform === 'bitbucket') {
        params.append('bitbucket_token', accessToken);
      }
    }
    // Always include the type parameter
    params.append('type', type);
    // Add local path if it exists
    if (localPath) {
      params.append('local_path', encodeURIComponent(localPath));
    }
    // Add model parameters
    params.append('provider', provider);
    params.append('model', model);
    if (isCustomModel && customModel) {
      params.append('custom_model', customModel);
    }
    // Add file filters configuration
    if (excludedDirs) {
      params.append('excluded_dirs', excludedDirs);
    }
    if (excludedFiles) {
      params.append('excluded_files', excludedFiles);
    }

    // Add language parameter
    params.append('language', selectedLanguage);

    const queryString = params.toString() ? `?${params.toString()}` : '';

    // Navigate to the dynamic route
    if (type === 'gitlab' && fullPath) {
      // For GitLab, use the fullPath in the URL
      const parts = fullPath.split('/');
      const owner = parts[0];
      const repo = parts.slice(1).join('~');
      router.push(`/${owner}/${repo}${queryString}`);
    } else {
      router.push(`/${owner}/${repo}${queryString}`);
    }
    
    // The isSubmitting state will be reset when the component unmounts during navigation
  };

  return (
    <div className="h-screen paper-texture p-4 md:p-8 flex flex-col">
      <header className="max-w-6xl mx-auto mb-6 h-fit w-full">
        <div
          className="flex flex-col md:flex-row md:items-center md:justify-between gap-4 bg-[var(--card-bg)] rounded-lg shadow-custom border border-[var(--border-color)] p-4">
          <div className="flex items-center">
            <div className="bg-[var(--accent-primary)] p-2 rounded-lg mr-3">
              <FaWikipediaW className="text-2xl text-white"/>
            </div>
            <div className="mr-6">
              <h1 className="text-xl md:text-2xl font-bold text-[var(--accent-primary)]">{t('common.appName')}</h1>
              <div className="flex flex-wrap items-baseline gap-x-2 md:gap-x-3 mt-0.5">
                <p className="text-xs text-[var(--muted)] whitespace-nowrap">{t('common.tagline')}</p>
                <div className="hidden md:inline-block">
                  <Link href="/wiki/projects"
                        className="text-xs font-medium text-[var(--accent-primary)] hover:text-[var(--highlight)] hover:underline whitespace-nowrap">
                    {t('nav.wikiProjects')}
                  </Link>
                </div>
              </div>
            </div>
          </div>

          <form onSubmit={handleFormSubmit} className="flex flex-col gap-3 w-full max-w-3xl">
            {/* Repository URL input and submit button */}
            <div className="flex flex-col sm:flex-row gap-2">
                <div className="relative flex-1">
                <input
                  type="text"
                  value={repositoryInput}
                  onChange={(e) => setRepositoryInput(e.target.value)}
                  placeholder={t('form.repoPlaceholder') || "owner/repo, GitHub/GitLab/BitBucket URL, or local folder path"}
                  className="input-japanese block w-full pl-10 pr-3 py-2.5 border-[var(--border-color)] rounded-lg bg-transparent text-[var(--foreground)] focus:outline-none focus:border-[var(--accent-primary)]"
                />
                {error && (
                  <div className="text-[var(--highlight)] text-xs mt-1">
                    {error}
                  </div>
                )}
              </div>
              <button
                type="submit"
                className="btn-japanese px-6 py-2.5 rounded-lg disabled:opacity-50 disabled:cursor-not-allowed"
                disabled={isSubmitting}
              >
                {isSubmitting ? t('common.processing') : t('common.generateWiki')}
              </button>
            </div>

            {/* Advanced options section with improved layout */}
            <div
              className="flex flex-wrap gap-4 items-start bg-[var(--card-bg)]/80 p-4 rounded-lg border border-[var(--border-color)] shadow-custom card-japanese">
              {/* Language selection */}
              <div className="min-w-[140px]">
                <label htmlFor="language-select"
                       className="block text-xs font-medium text-[var(--foreground)] mb-1.5">
                  {t('form.wikiLanguage')}
                </label>
                <select
                  id="language-select"
                  value={selectedLanguage}
                  onChange={(e) => setSelectedLanguage(e.target.value)}
                  className="input-japanese block w-full px-2.5 py-1.5 text-sm rounded-md bg-transparent text-[var(--foreground)] focus:outline-none focus:border-[var(--accent-primary)]"
                >
                  <option value="en">English</option>
                  <option value="ja">Japanese (日本語)</option>
                  <option value="zh">Mandarin (中文)</option>
                  <option value="es">Spanish (Español)</option>
                  <option value="kr">Korean (한국어)</option>
                  <option value="vi">Vietnamese (Tiếng Việt)</option>
                </select>
              </div>

              {/* Model options */}
              <div className="flex-1 min-w-[200px]">
                <UserSelector
                  provider={provider}
                  setProvider={setProvider}
                  model={model}
                  setModel={setModel}
                  isCustomModel={isCustomModel}
                  setIsCustomModel={setIsCustomModel}
                  customModel={customModel}
                  setCustomModel={setCustomModel}
                  showFileFilters={true}
                  excludedDirs={excludedDirs}
                  setExcludedDirs={setExcludedDirs}
                  excludedFiles={excludedFiles}
                  setExcludedFiles={setExcludedFiles}
                />
              </div>
            </div>

            {/* Access tokens button */}
            <div className="flex items-center relative">
              <button
                type="button"
                onClick={() => setShowTokenInputs(!showTokenInputs)}
                className="text-sm text-[var(--accent-primary)] hover:text-[var(--highlight)] flex items-center transition-colors border-b border-[var(--border-color)] hover:border-[var(--accent-primary)] pb-0.5"
              >
                {showTokenInputs ? t('form.hideTokens') : t('form.addTokens')}
              </button>
              {showTokenInputs && (
                <>
                  <div className="fixed inset-0 bg-black/20 dark:bg-black/40 z-40"
                       onClick={() => setShowTokenInputs(false)}/>
                  <div className="absolute left-0 right-0 top-full mt-2 z-50">
                    <div
                      className="flex flex-col gap-3 p-4 bg-[var(--card-bg)] rounded-lg border border-[var(--border-color)] shadow-custom card-japanese">
                      <div className="flex justify-between items-center">
                        <h3 className="text-sm font-medium text-[var(--accent-primary)] mb-3 flex items-center">
                          <svg xmlns="http://www.w3.org/2000/svg" className="h-4 w-4 mr-2" fill="none"
                               viewBox="0 0 24 24" stroke="currentColor">
                            <path strokeLinecap="round" strokeLinejoin="round" strokeWidth={2}
                                  d="M13 16h-1v-4h-1m1-4h.01M21 12a9 9 0 11-18 0 9 9 0 0118 0z"/>
                          </svg>
                          {t('form.accessToken')}
                        </h3>
                        <button
                          type="button"
                          onClick={() => setShowTokenInputs(false)}
                          className="text-[var(--muted)] hover:text-[var(--foreground)] transition-colors"
                        >
                          <span className="sr-only">Close</span>
                          <svg className="h-5 w-5" viewBox="0 0 20 20" fill="currentColor">
                            <path strokeLinecap="round" strokeLinejoin="round" strokeWidth={2}
                                  d="M13 16h-1v-4h-1m1-4h.01M21 12a9 9 0 11-18 0 9 9 0 0118 0z"/>
                          </svg>
                        </button>
                      </div>

                      <div className="bg-[var(--background)]/50 p-3 rounded-md border border-[var(--border-color)]">
                        <label className="block text-xs font-medium text-[var(--foreground)] mb-2">
                          {t('form.selectPlatform')}
                        </label>
                        <div className="flex gap-2">
                          <button
                            type="button"
                            onClick={() => setSelectedPlatform('github')}
                            className={`flex-1 flex items-center justify-center gap-2 px-3 py-2 rounded-md border transition-all ${
                                selectedPlatform === 'github'
                                    ? 'bg-[var(--accent-primary)]/10 border-[var(--accent-primary)] text-[var(--accent-primary)] shadow-sm'
                                    : 'border-[var(--border-color)] text-[var(--foreground)] hover:bg-[var(--background)]'
                            }`}
                          >
                            <FaGithub className="text-lg"/>
                            <span className="text-sm">GitHub</span>
                          </button>
                          <button
                            type="button"
                            onClick={() => setSelectedPlatform('gitlab')}
                            className={`flex-1 flex items-center justify-center gap-2 px-3 py-2 rounded-md border transition-all ${
                                selectedPlatform === 'gitlab'
                                    ? 'bg-[var(--accent-primary)]/10 border-[var(--accent-primary)] text-[var(--accent-primary)] shadow-sm'
                                    : 'border-[var(--border-color)] text-[var(--foreground)] hover:bg-[var(--background)]'
                            }`}
                          >
                            <FaGitlab className="text-lg"/>
                            <span className="text-sm">GitLab</span>
                          </button>
                          <button
                            type="button"
                            onClick={() => setSelectedPlatform('bitbucket')}
                            className={`flex-1 flex items-center justify-center gap-2 px-3 py-2 rounded-md border transition-all ${
                                selectedPlatform === 'bitbucket'
                                    ? 'bg-[var(--accent-primary)]/10 border-[var(--accent-primary)] text-[var(--accent-primary)] shadow-sm'
                                    : 'border-[var(--border-color)] text-[var(--foreground)] hover:bg-[var(--background)]'
                            }`}
                          >
                            <FaBitbucket className="text-lg"/>
                            <span className="text-sm">Bitbucket</span>
                          </button>
                        </div>
                      </div>

                      <div>
                        <label htmlFor="access-token"
                               className="block text-xs font-medium text-[var(--foreground)] mb-2">
                          {t('form.personalAccessToken', {platform: selectedPlatform.charAt(0).toUpperCase() + selectedPlatform.slice(1)})}
                        </label>
                        <input
                          id="access-token"
                          type="password"
                          value={accessToken}
                          onChange={(e) => setAccessToken(e.target.value)}
                          placeholder={t('form.tokenPlaceholder', {platform: selectedPlatform})}
                          className="input-japanese block w-full px-3 py-2 rounded-md bg-transparent text-[var(--foreground)] focus:outline-none focus:border-[var(--accent-primary)] text-sm"
                        />
                        <div className="flex items-center mt-2 text-xs text-[var(--muted)]">
                          <svg xmlns="http://www.w3.org/2000/svg" className="h-4 w-4 mr-1 text-[var(--muted)]"
                               fill="none" viewBox="0 0 24 24" stroke="currentColor">
                            <path strokeLinecap="round" strokeLinejoin="round" strokeWidth={2}
                                  d="M13 16h-1v-4h-1m1-4h.01M21 12a9 9 0 11-18 0 9 9 0 0118 0z"/>
                          </svg>
                          {t('form.tokenSecurityNote')}
                        </div>
                      </div>
                    </div>
                  </div>
                </>
              )}
            </div>
          </form>

        </div>
      </header>

      <main className="flex-1 max-w-6xl mx-auto w-full overflow-y-auto">
        <div
          className="min-h-full flex flex-col items-center p-8 pt-10 bg-[var(--card-bg)] rounded-lg shadow-custom card-japanese">
          {/* Header section */}
          <div className="flex flex-col items-center w-full max-w-2xl mb-8">
            <div className="flex flex-col sm:flex-row items-center mb-6 gap-4">
              <div className="relative">
                <div className="absolute -inset-1 bg-[var(--accent-primary)]/20 rounded-full blur-md"></div>
                <FaWikipediaW className="text-5xl text-[var(--accent-primary)] relative z-10"/>
              </div>
              <div className="text-center sm:text-left">
                <h2 className="text-2xl font-bold text-[var(--foreground)] font-serif mb-1">{t('home.welcome')}</h2>
                <p className="text-[var(--accent-primary)] text-sm max-w-md">{t('home.welcomeTagline')}</p>
              </div>
            </div>

            <p className="text-[var(--foreground)] text-center mb-8 text-lg leading-relaxed">
              {t('home.description')}
            </p>
          </div>

          {/* Quick Start section - redesigned for better spacing */}
          <div
            className="w-full max-w-2xl mb-10 bg-[var(--accent-primary)]/5 border border-[var(--accent-primary)]/20 rounded-lg p-5">
            <h3 className="text-sm font-semibold text-[var(--accent-primary)] mb-3 flex items-center">
              <svg xmlns="http://www.w3.org/2000/svg" className="h-4 w-4 mr-2" fill="none" viewBox="0 0 24 24"
                   stroke="currentColor">
                <path strokeLinecap="round" strokeLinejoin="round" strokeWidth={2}
                      d="M13 16h-1v-4h-1m1-4h.01M21 12a9 9 0 11-18 0 9 9 0 0118 0z"/>
              </svg>
              {t('home.quickStart')}
            </h3>
            <p className="text-sm text-[var(--foreground)] mb-3">{t('home.enterRepoUrl')}</p>
            <div className="grid grid-cols-1 gap-3 text-xs text-[var(--muted)]">
              <div
                className="bg-[var(--background)]/70 p-3 rounded border border-[var(--border-color)] font-mono overflow-x-hidden whitespace-nowrap"
              >https://github.com/AsyncFuncAI/deepwiki-open
              </div>
              <div
                className="bg-[var(--background)]/70 p-3 rounded border border-[var(--border-color)] font-mono overflow-x-hidden whitespace-nowrap"
              >https://gitlab.com/gitlab-org/gitlab
              </div>
              <div
                className="bg-[var(--background)]/70 p-3 rounded border border-[var(--border-color)] font-mono overflow-x-hidden whitespace-nowrap"
              >AsyncFuncAI/deepwiki-open
              </div>
              <div
                className="bg-[var(--background)]/70 p-3 rounded border border-[var(--border-color)] font-mono overflow-x-hidden whitespace-nowrap"
              >https://bitbucket.org/atlassian/atlaskit
              </div>
            </div>
          </div>

          {/* Visualization section - improved for better visibility */}
          <div
            className="w-full max-w-2xl mb-8 bg-[var(--background)]/70 rounded-lg p-6 border border-[var(--border-color)]">
            <div className="flex flex-col sm:flex-row items-start sm:items-center gap-2 mb-4">
              <svg xmlns="http://www.w3.org/2000/svg"
                   className="h-5 w-5 text-[var(--accent-primary)] flex-shrink-0 mt-0.5 sm:mt-0" fill="none"
                   viewBox="0 0 24 24" stroke="currentColor">
                <path strokeLinecap="round" strokeLinejoin="round" strokeWidth={2}
                      d="M9 12l2 2 4-4m5.618-4.016A11.955 11.955 0 0112 2.944a11.955 11.955 0 01-8.618 3.04A12.02 12.02 0 003 9c0 5.591 3.824 10.29 9 11.622 5.176-1.332 9-6.03 9-11.622 0-1.042-.133-2.052-.382-3.016z"/>
              </svg>
              <h3 className="text-base font-semibold text-[var(--foreground)] font-serif">{t('home.advancedVisualization')}</h3>
            </div>
            <p className="text-sm text-[var(--foreground)] mb-5 leading-relaxed">
              {t('home.diagramDescription')}
            </p>

            {/* Diagrams with improved layout */}
            <div className="grid grid-cols-1 gap-6">
              <div className="bg-[var(--card-bg)] p-4 rounded-lg border border-[var(--border-color)] shadow-custom">
                <h4 className="text-sm font-medium text-[var(--foreground)] mb-3 font-serif">{t('home.flowDiagram')}</h4>
                <Mermaid chart={DEMO_FLOW_CHART}/>
              </div>

              <div className="bg-[var(--card-bg)] p-4 rounded-lg border border-[var(--border-color)] shadow-custom">
                <h4 className="text-sm font-medium text-[var(--foreground)] mb-3 font-serif">{t('home.sequenceDiagram')}</h4>
                <Mermaid chart={DEMO_SEQUENCE_CHART}/>
              </div>
            </div>
          </div>
        </div>
      </main>

      <footer className="max-w-6xl mx-auto mt-8 flex flex-col gap-4 w-full">
        <div
          className="flex flex-col sm:flex-row justify-between items-center gap-4 bg-[var(--card-bg)] rounded-lg p-4 border border-[var(--border-color)] shadow-custom">
          <p className="text-[var(--muted)] text-sm font-serif">{t('footer.copyright')}</p>

          <div className="flex items-center gap-6">
            <div className="flex items-center space-x-5">
              <a href="https://github.com/AsyncFuncAI/deepwiki-open" target="_blank" rel="noopener noreferrer"
                 className="text-[var(--muted)] hover:text-[var(--accent-primary)] transition-colors">
                <FaGithub className="text-xl"/>
              </a>
              <a href="https://buymeacoffee.com/sheing" target="_blank" rel="noopener noreferrer"
                 className="text-[var(--muted)] hover:text-[var(--accent-primary)] transition-colors">
                <FaCoffee className="text-xl"/>
              </a>
              <a href="https://x.com/sashimikun_void" target="_blank" rel="noopener noreferrer"
                 className="text-[var(--muted)] hover:text-[var(--accent-primary)] transition-colors">
                <FaTwitter className="text-xl"/>
              </a>
            </div>
            <ThemeToggle/>
          </div>
        </div>
      </footer>
    </div>
  );
}<|MERGE_RESOLUTION|>--- conflicted
+++ resolved
@@ -193,11 +193,7 @@
       return;
     }
 
-<<<<<<< HEAD
     const { owner, repo, type, localPath, fullPath } = parsedRepo;
-=======
-    const {owner, repo, type, localPath} = parsedRepo;
->>>>>>> 7be5ac99
 
     // Store tokens in query params if they exist
     const params = new URLSearchParams();
