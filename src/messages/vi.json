--- conflicted
+++ resolved
@@ -49,9 +49,7 @@
     "personalAccessToken": "Token truy cập cá nhân {platform}",
     "tokenPlaceholder": "Nhập token {platform} của bạn",
     "tokenSecurityNote": "Token chỉ được lưu trong bộ nhớ và không bao giờ được lưu trữ vĩnh viễn.",
-<<<<<<< HEAD
-    "advancedOptions": "Tùy chọn nâng cao"
-=======
+    "advancedOptions": "Tùy chọn nâng cao",
     "defaultFiltersInfo": "Lọc mặc định bao gồm các thư mục thông thường như node_modules, .git và các tệp tài liệu xây dựng thông thường.",
     "fileFilterTitle": "Cấu hình Lọc Tệp",
     "viewDefaults": "Xem Lọc Mặc định",
@@ -69,7 +67,6 @@
     "defaultNote": "Các giá trị mặc định này đã được áp dụng. Thêm các loại trừ tùy chỉnh của bạn ở trên.",
     "hideDefault": "Ẩn mặc định",
     "viewDefault": "Xem mặc định"
->>>>>>> db65506b
   },
   "footer": {
     "copyright": "DeepWiki - Tài liệu hỗ trợ bởi AI cho repository"
