name: Build and Push Docker Image

on:
  push:
    branches: [ main ]
  pull_request:
    branches: [ main ]
  # Allow manual trigger
  workflow_dispatch:

env:
  REGISTRY: ghcr.io
  IMAGE_NAME: ${{ github.repository }}

jobs:
  build-and-push:
    runs-on: ubuntu-latest
    permissions:
      contents: read
      packages: write

    steps:
      - name: Checkout repository
        uses: actions/checkout@v4

      - name: Set up Docker Buildx
        uses: docker/setup-buildx-action@v3

      - name: Log in to the Container registry
        uses: docker/login-action@v3
        with:
          registry: ${{ env.REGISTRY }}
          username: ${{ github.actor }}
          password: ${{ secrets.GITHUB_TOKEN }}

      - name: Extract metadata (tags, labels) for Docker
        id: meta
        uses: docker/metadata-action@v5
        with:
          images: ${{ env.REGISTRY }}/${{ env.IMAGE_NAME }}
          tags: |
            type=semver,pattern={{version}}
            type=semver,pattern={{major}}.{{minor}}
            type=sha,format=short
            type=ref,event=branch
            type=ref,event=pr
            latest

      - name: Create empty .env file for build
        run: touch .env

      - name: Build and push Docker image
        uses: docker/build-push-action@v5
        with:
          context: .
          push: ${{ github.event_name != 'pull_request' }}
          tags: ${{ steps.meta.outputs.tags }}
          labels: ${{ steps.meta.outputs.labels }}
          cache-from: type=gha
<<<<<<< HEAD
          cache-to: type=gha,mode=max

      # Make package public when merged to main branch
      - name: Make package public
        if: github.ref == 'refs/heads/main' && github.event_name == 'push'
        env:
          GH_TOKEN: ${{ secrets.GITHUB_TOKEN }}
        run: |
          # Wait a moment for the package to be available
          sleep 10
          
          # Extract owner and repo name
          OWNER=$(echo "${{ github.repository }}" | cut -d '/' -f 1)
          REPO=$(echo "${{ github.repository }}" | cut -d '/' -f 2)
          PACKAGE_NAME=$(echo "$REPO" | tr '[:upper:]' '[:lower:]')

          # Use GitHub CLI to set package visibility to public
          echo "Setting package (${PACKAGE_NAME}) visibility to public..."

          gh api \
            --method PATCH \
            -H "Accept: application/vnd.github+json" \
            "/orgs/$OWNER/packages/container/$PACKAGE_NAME/visibility" \
            -f visibility=public
=======
          cache-to: type=gha,mode=max
>>>>>>> 24d47e00
<|MERGE_RESOLUTION|>--- conflicted
+++ resolved
@@ -57,7 +57,6 @@
           tags: ${{ steps.meta.outputs.tags }}
           labels: ${{ steps.meta.outputs.labels }}
           cache-from: type=gha
-<<<<<<< HEAD
           cache-to: type=gha,mode=max
 
       # Make package public when merged to main branch
@@ -82,6 +81,3 @@
             -H "Accept: application/vnd.github+json" \
             "/orgs/$OWNER/packages/container/$PACKAGE_NAME/visibility" \
             -f visibility=public
-=======
-          cache-to: type=gha,mode=max
->>>>>>> 24d47e00
